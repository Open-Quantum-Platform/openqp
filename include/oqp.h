--- conflicted
+++ resolved
@@ -131,15 +131,12 @@
     double    esp_constr;
     bool      basis_set_issue;
     double    conf_print_threshold;
-<<<<<<< HEAD
     bool      rstctmo;
-=======
     // SOSCF parameters
     int64_t   soscf_type;
     double    soscf_lvl_shift;
     int64_t   soscf_reset_mod;
     int64_t   verbose;
->>>>>>> c0ccabae
 };
 
 struct mpi_communicator {
