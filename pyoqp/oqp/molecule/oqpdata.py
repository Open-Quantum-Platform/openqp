--- conflicted
+++ resolved
@@ -92,15 +92,12 @@
         'init_conv': {'type': float, 'default': '0.001'}, 
         'init_converger': {'type': int, 'default': '0'},
         'save_molden': {'type': bool, 'default': 'True'},
-<<<<<<< HEAD
         'rstctmo': {'type': bool, 'default': 'False'},
-=======
         'soscf_type': {'type': int, 'default': '0'},
         'soscf_reset_mod': {'type': int, 'default': '0'},
         'soscf_lvl_shift': {'type': float, 'default': '0'},
         'alternative_scf': {'type': bool, 'default': 'False'},
         'verbose': {'type': int, 'default': '1'},
->>>>>>> c0ccabae
     },
     'dftgrid': {
         'hfscale': {'type': float, 'default': '-1.0'},
@@ -258,14 +255,11 @@
             "conv": "set_scf_conv",
             "incremental": "set_scf_incremental",
             "active_basis": "set_scf_active_basis",
-<<<<<<< HEAD
             "rstctmo" : "set_scf_rstctmo",
-=======
             "soscf_type": "set_scf_soscf_type",
             "soscf_reset_mod": "set_scf_soscf_reset_mod",
             "soscf_lvl_shift": "set_soscf_lvl_shift",
             "verbose": "set_scf_verbose",
->>>>>>> c0ccabae
         },
         "dftgrid": {
             "rad_type": "set_dftgrid_rad_type",
