--- conflicted
+++ resolved
@@ -254,7 +254,7 @@
             "multiplicity": "set_mol_multiplicity",
             "conv": "set_scf_conv",
             "incremental": "set_scf_incremental",
-<<<<<<< HEAD
+            "active_basis": "set_scf_active_basis",
             "soscf_type": "set_scf_soscf_type",
             "soscf_start": "set_scf_soscf_start",
             "soscf_freq": "set_scf_soscf_freq",
@@ -265,9 +265,6 @@
             "soscf_lvl_shift": "set_scf_soscf_lvl_shift",
             "soscf_diis_alternate": "set_scf_soscf_diis_alternate",
             "verbose": "set_scf_verbose",
-=======
-            "active_basis": "set_scf_active_basis",
->>>>>>> ea9fac67
         },
         "dftgrid": {
             "rad_type": "set_dftgrid_rad_type",
