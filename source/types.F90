--- conflicted
+++ resolved
@@ -125,17 +125,15 @@
     integer(c_int64_t) :: resp_target = 0            !< RESP charges target: 0 - zero, 1 - Mulliken
     real(c_double) :: resp_constr = 0.01             !< RESP charges constraint
     logical(c_bool) :: basis_set_issue = .false.     !< Basis set issue flag
-<<<<<<< HEAD
+
     real(c_double) :: conf_print_threshold = 5.0d-02             !< The threshold for configuration printout
     logical(c_bool) :: rstctmo = .false.               !< Restrict new MO similar to previous MO. This is similar to MOM method
-=======
     real(c_double) :: conf_print_threshold = 5.0d-02 !< The threshold for configuration printout
     ! SOSCF parameters
     integer(c_int64_t) :: soscf_type = 0       !< SOSCF type: 0=off, 1=SOSCF only, 2=SOSCF+DIIS
     real(c_double) :: soscf_lvl_shift = 0.0_dp !< Level shifting parameter for SOSCF
     integer(c_int64_t) :: soscf_reset_mod = 0  !< Reset the orbital Hessian. If it is zero, we don't reset by default.
     integer(c_int64_t) :: verbose = 1          !< Controls output verbosity: 0 for minimal, 1+ for detailed.
->>>>>>> c0ccabae
   end type control_parameters
 
   type, public, bind(c) :: tddft_parameters
