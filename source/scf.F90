module scf
  use precision, only: dp

  character(len=*), parameter :: module_name = "scf"

  public :: scf_driver
  public :: fock_jk

contains

  !==============================================================================
  ! Main SCF Driver Subroutine
  !==============================================================================
  !> @brief Performs self-consistent field (SCF) calculations for Hartree-Fock (HF)
  !>        and Density Functional Theory (DFT) methods.
  !> @detail This subroutine implements SCF iterations for
  !>         Restricted (RHF), Unrestricted (UHF), and Restricted Open-Shell (ROHF)
  !>
  !> @section Supported SCF Options for RHF/UHF/ROHF:
  !>          - MOM: Maximum Overlap Method for orbital consistency between SCF iterations.
  !>          - pFON: Pseudo-Fractional Occupation Number for near-degenerate states.
  !>          - Vshift: Level shifting for virtual orbitals.
  !>
  !> @section accelerators Supported SCF Convergence Accelerators:
  !>          - A-DIIS: Augmented Direct Inversion in the Iterative Subspace.
  !>          - E-DIIS: Energy-based DIIS.
  !>          - C-DIIS: Commutator-based DIIS.
  !>          - V-DIIS: Variable DIIS with dynamic switching.
  !>          - SOSCF:  Second-Order SCF convergence method.
  !>
  !> @author Vladimir Mironov - Original author, developed initial SCF module
  !>                            and DIIS drivers (pre-2022).
  !> @author Konstantin Komarov - Added Guest-Saunders ROHF Fock transformation,
  !>                              MOM, Vshift, SOSCF, wrapped pFON into `pfon_t` type,
  !>                              optimized memory usage, added documentation and comments,
  !>                              and cleaned up the code (2023-2025).
  !> @author Mohsen Mazaherifar - Added MPI parallelization support (2023-2024).
  !> @author Alireza Lashkaripour - Implemented pFON functionality (January 2025).
  !>
  !> @date Initial version: pre-2022; Major updates: 2023-2025.
  !>
  !> @param[in]     basis    Basis set information.
  !> @param[inout]  infos    System information and calculation parameters
  !>                         (updated with converged energy and wavefunction).
  !> @param[in]     molGrid  Molecular grid for DFT calculations.
  subroutine scf_driver(basis, infos, molGrid)
    USE precision, only: dp
    use oqp_tagarray_driver
    use constants, only: kB_HaK
    use types, only: information
    use int2_compute, only: int2_compute_t, int2_fock_data_t, &
                            int2_rhf_data_t, int2_urohf_data_t
    use dft, only: dftexcor
    use mod_dft_molgrid, only: dft_grid_t
    use messages, only: show_message, WITH_ABORT
    use guess, only: get_ab_initio_density, get_ab_initio_orbital
    use util, only: measure_time, e_charge_repulsion
    use printing, only: print_mo_range
    use mathlib, only: traceprod_sym_packed, matrix_invsqrt
    use mathlib, only: unpack_matrix
    use io_constants, only: IW
    use basis_tools, only: basis_set
    use scf_converger, only: scf_conv_result, scf_conv, &
                             conv_cdiis, conv_ediis, conv_soscf
    use scf_addons, only: pfon_t, apply_mom, level_shift_fock

    implicit none

    character(len=*), parameter :: subroutine_name = "scf_driver"

    !==============================================================================
    ! Input/Output Arguments
    !==============================================================================
    type(basis_set), intent(in) :: basis              ! Basis set information
    type(information), target, intent(inout) :: infos ! System information & parameters
    type(dft_grid_t), intent(in) :: molGrid           ! Molecular grid for DFT

    !================================================o=o===========================
    ! Matrix Dimensions and Basic Parameters
    !==============================================================================
    integer :: nbf      ! Number of basis functions
    integer :: nbf_tri  ! Size of triangular matrices (nbf*(nbf+1)/2)
    integer :: nbf2     ! Square matrix size (nbf*nbf)
    integer :: nfocks   ! Number of Fock matrices (1 for RHF, 2 for UHF/ROHF)
    integer :: nschwz   ! Number of skipped integrals (integral screening)
    integer :: ok       ! Status flag for memory allocation

    !==============================================================================
    ! SCF Type Parameters
    !==============================================================================
    integer :: scf_type                 ! Type of SCF calculation
    integer, parameter :: scf_rhf  = 1  ! Restricted Hartree-Fock
    integer, parameter :: scf_uhf  = 2  ! Unrestricted Hartree-Fock
    integer, parameter :: scf_rohf = 3  ! Restricted Open-Shell Hartree-Fock
    character(16) :: scf_name = ""      ! Name of the SCF method (RHF/UHF/ROHF)
    logical :: is_dft                   ! True if using DFT, false for HF
    real(kind=dp) :: scalefactor        ! Scaling factor for HF exchange

    !==============================================================================
    ! Electron Counting Parameters
    !==============================================================================
    integer :: nelec    ! Total number of electrons
    integer :: nelec_a  ! Number of alpha electrons
    integer :: nelec_b  ! Number of beta electrons

    !==============================================================================
    ! Iteration Control Parameters
    !==============================================================================
    integer :: i, ii, iter  ! Loop counters and current iteration number
    integer :: maxit        ! Maximum number of SCF iterations

    !==============================================================================
    ! Energy Components
    !==============================================================================
    real(kind=dp) :: ehf      ! Electronic energy (HF part)
    real(kind=dp) :: ehf1     ! One-electron energy
    real(kind=dp) :: nenergy  ! Nuclear repulsion energy
    real(kind=dp) :: etot     ! Total SCF energy
    real(kind=dp) :: e_old    ! Energy from previous iteration
    real(kind=dp) :: psinrm   ! Wavefunction normalization
    real(kind=dp) :: vne      ! Nucleus-electron potential energy
    real(kind=dp) :: vnn      ! Nucleus-nucleus potential energy
    real(kind=dp) :: vee      ! Electron-electron potential energy
    real(kind=dp) :: vtot     ! Total potential energy
    real(kind=dp) :: virial   ! Virial ratio (V/T)
    real(kind=dp) :: tkin     ! Kinetic energy
    real(kind=dp) :: eexc     ! Exchange-correlation energy for DFT
    real(kind=dp) :: totele   ! Total electron density for DFT
    real(kind=dp) :: totkin   ! Total kinetic energy for DFT

    !==============================================================================
    ! DIIS Convergence Acceleration Parameters
    !==============================================================================
    integer :: diis_nfocks       ! Number of Fock matrices for DIIS
    integer :: soscf_nfocks      ! Number of Fock matrices for SOSCF
    integer :: diis_reset        ! Frequency of DIIS reset
    integer :: maxdiis           ! Maximum number of DIIS vectors
    real(kind=dp) :: diis_error  ! DIIS error matrix norm
    character(len=6), dimension(5) :: diis_name          ! Names of DIIS methods
    real(kind=dp), parameter :: ethr_cdiis_big = 2.0_dp  ! DIIS error threshold for C-DIIS
    real(kind=dp), parameter :: ethr_ediis = 1.0_dp      ! DIIS error threshold for E-DIIS
    logical :: diis_reset_condition                      ! Flag for DIIS reset condition

    !==============================================================================
    ! SOSCF Convergence Acceleration Parameters
    !==============================================================================
    logical :: use_soscf            ! Flag to use SOSCF method
    real(kind=dp) :: rms_grad       ! RMS of gradient
    real(kind=dp) :: rms_dp         ! RMS of density different

    !==============================================================================
     ! Virtual Orbital Shift Parameters (for ROHF)
    !==============================================================================
    real(kind=dp) :: vshift        ! Virtual orbital energy shift
    real(kind=dp) :: H_U_gap       ! HOMO-LUMO gap
    real(kind=dp) :: H_U_gap_crit  ! HOMO-LUMO gap critical value
    logical :: vshift_last_iter    ! Flag for last iteration with vshift

    !==============================================================================
    ! MOM (Maximum Overlap Method) Parameters
    !==============================================================================
    logical :: do_mom            ! Flag to enable MOM method
    logical :: initial_mom_iter  ! Flag for first MOM iteration
    logical :: mom_active        ! Flag indicating MOM is currently active
    real(kind=dp), allocatable :: mo_a_prev(:,:)  ! Previous alpha MO coefficients
    real(kind=dp), allocatable :: mo_e_a_prev(:)  ! Previous alpha orbital energies
    real(kind=dp), allocatable :: mo_b_prev(:,:)  ! Previous beta MO coefficients (UHF only)
    real(kind=dp), allocatable :: mo_e_b_prev(:)  ! Previous beta orbital energies (UHF only)

    !==============================================================================
    ! pFON (pseudo-Fractional Occupation Number) Parameters
    !==============================================================================
    logical :: do_pfon        ! Flag to use pFON method
    logical :: do_pfon_final  ! Flag to trigger extra iteration at 1K
    type(pfon_t), pointer :: pfon  ! pFON handler object
    real(kind=dp), allocatable, target :: occ_a(:), occ_b(:) ! Orbital occupations for alpha/beta

    !==============================================================================
    ! Matrices and Vectors for SCF Calculation
    !==============================================================================
    real(kind=dp), allocatable, target :: smat_full(:,:)  ! Full overlap matrix
    real(kind=dp), allocatable, target :: pdmat(:,:)  ! Density matrices in triangular format
    real(kind=dp), allocatable, target :: pfock(:,:)  ! Fock matrices in triangular format
    real(kind=dp), allocatable, target :: rohf_bak(:,:)  ! Backup for ROHF Fock
    real(kind=dp), allocatable, target :: dold(:,:)  ! Old density for incremental builds
    real(kind=dp), allocatable, target :: fold(:,:)  ! Old Fock for incremental builds
    real(kind=dp), allocatable :: pfxc(:,:)  ! DFT exchange-correlation matrix
    real(kind=dp), allocatable :: qmat(:,:)  ! Orthogonalization matrix
    real(kind=dp), allocatable, target :: work1(:,:)  ! Work matrix 1
    real(kind=dp), allocatable, target :: work2(:,:)  ! Work matrix 2

    !==============================================================================
    ! Tag Arrays for Accessing Data
    !==============================================================================
    real(kind=dp), contiguous, pointer :: smat(:), hcore(:), tmat(:), &
                                          fock_a(:), fock_b(:), &
                                          dmat_a(:), dmat_b(:), &
                                          mo_energy_b(:), mo_energy_a(:), &
                                          mo_a(:,:), mo_b(:,:)
    character(len=*), parameter :: tags_general(3) = &
      (/ character(len=80) :: OQP_SM, OQP_TM, OQP_Hcore /)
    character(len=*), parameter :: tags_alpha(4) = &
      (/ character(len=80) :: OQP_FOCK_A, OQP_DM_A, OQP_E_MO_A, OQP_VEC_MO_A /)
    character(len=*), parameter :: tags_beta(4) = &
      (/ character(len=80) :: OQP_FOCK_B, OQP_DM_B, OQP_E_MO_B, OQP_VEC_MO_B /)

    !==============================================================================
    ! SCF Convergence Accelerator Objects
    !==============================================================================
    type(scf_conv) :: conv                           ! SCF convergence driver
    class(scf_conv_result), allocatable :: conv_res  ! SCF convergence result
    integer :: stat                                  ! Status flag for DIIS/SOSCF

    !==============================================================================
    ! Integral Evaluation Objects
    !==============================================================================
    type(int2_compute_t) :: int2_driver                ! Two-electron integral driver
    class(int2_fock_data_t), allocatable :: int2_data  ! Two-electron integral data

    !==============================================================================
    ! Extract Calculation Parameters from Input
    !==============================================================================
    ! Set SCF type (RHF, UHF, or ROHF) and
    ! configure parameters based on SCF type
    select case (infos%control%scftype)
    case (1)
      scf_type = scf_rhf
      scf_name = "RHF"
      nfocks = 1
      diis_nfocks = 1
      soscf_nfocks = 1
    case (2)
      scf_type = scf_uhf
      scf_name = "UHF"
      nfocks = 2
      diis_nfocks = 2
      soscf_nfocks = 2
    case (3)
      scf_type = scf_rohf
      scf_name = "ROHF"
      nfocks = 2
      diis_nfocks = 1 
      soscf_nfocks = 2
    end select

    ! Get electron counts
    nelec = infos%mol_prop%nelec
    nelec_a = infos%mol_prop%nelec_a
    nelec_b = infos%mol_prop%nelec_b

    ! Get matrix dimensions
    nbf = basis%nbf
    nbf_tri = nbf*(nbf+1)/2
    nbf2 = nbf*nbf

    ! Get iteration parameters
    maxit = infos%control%maxit

    ! Determine calculation type (HF or DFT)
    is_dft = infos%control%hamilton >= 20

    ! Set HF exchange scaling factor for DFT
    if (is_dft) then
      scalefactor = infos%dft%HFscale
    else
      scalefactor = 1.0_dp
    end if

    !==============================================================================
    ! Retrieve Tag Arrays and Allocate Memory
    !==============================================================================
    ! Get general tag arrays
    call data_has_tags(infos%dat, tags_general, module_name, subroutine_name, WITH_ABORT)
    call tagarray_get_data(infos%dat, OQP_Hcore, hcore)
    call tagarray_get_data(infos%dat, OQP_SM, smat)
    call tagarray_get_data(infos%dat, OQP_TM, tmat)

    ! Get alpha-spin tag arrays
    call data_has_tags(infos%dat, tags_alpha, module_name, subroutine_name, WITH_ABORT)
    call tagarray_get_data(infos%dat, OQP_FOCK_A, fock_a)
    call tagarray_get_data(infos%dat, OQP_DM_A, dmat_a)
    call tagarray_get_data(infos%dat, OQP_E_MO_A, mo_energy_a)
    call tagarray_get_data(infos%dat, OQP_VEC_MO_A, mo_a)

    ! Get beta-spin tag arrays if needed
    if (nfocks > 1) then
      call data_has_tags(infos%dat, tags_beta, module_name, subroutine_name, WITH_ABORT)
      call tagarray_get_data(infos%dat, OQP_FOCK_B, fock_b)
      call tagarray_get_data(infos%dat, OQP_DM_B, dmat_b)
      call tagarray_get_data(infos%dat, OQP_E_MO_B, mo_energy_b)
      call tagarray_get_data(infos%dat, OQP_VEC_MO_B, mo_b)
    end if

    ! Allocate main work arrays
    ok = 0
    allocate(smat_full(nbf, nbf), &
             pdmat(nbf_tri, nfocks), &
             pfock(nbf_tri, nfocks), &
             rohf_bak(nbf_tri, nfocks), &
             qmat(nbf, nbf), &
             work1(nbf,nbf), &
             work2(nbf,nbf), &
             stat=ok, &
             source=0.0_dp)
    if(ok/=0) call show_message('Cannot allocate memory for SCF', WITH_ABORT)

    ! Allocate incremental Fock building arrays if enabled
    if (infos%control%scf_incremental /= 0) then
      allocate(dold(nbf_tri, nfocks), &
               fold(nbf_tri, nfocks), &
               stat=ok, &
               source=0.0_dp)
      if(ok/=0) call show_message('Cannot allocate memory for SCF: 2',WITH_ABORT)
    end if

    ! Allocate DFT arrays if needed
    if (is_dft) then
      allocate(pfxc(nbf_tri, nfocks), &
               stat=ok, &
               source=0.0_dp)
      if(ok/=0) call show_message('Cannot allocate memory for temporary vectors',WITH_ABORT)
    end if

    !==============================================================================
    ! Initialize pFON Parameters
    !==============================================================================
    do_pfon = .false.
    do_pfon = infos%control%pfon

    if (do_pfon) then
      ! Flag to trigger extra iteration at 1K
      do_pfon_final = .false.

      ! Allocate and initialize occupation arrays
      allocate(occ_a(nbf), source=0.0_dp, stat=ok)

      if (nfocks > 1) then  ! For UHF and ROHF
        allocate(occ_b(nbf), source=0.0_dp, stat=ok)
      end if

      if(ok/=0) call show_message('Cannot allocate memory for occupation arrays',WITH_ABORT)

      ! Set initial occupation numbers based on SCF type
      select case (scf_type)
      case (scf_rhf)
        occ_a(1:nelec/2) = 2.0_dp
      case (scf_uhf)
        occ_a(1:nelec_a) = 1.0_dp
        occ_b(1:nelec_b) = 1.0_dp
      case (scf_rohf)
        occ_a(1:nelec_b) = 2.0_dp          ! Closed shells
        occ_a(nelec_b+1:nelec_a) = 1.0_dp  ! Open shells
        occ_b(1:nelec_b) = 2.0_dp          ! Closed shells only
      end select

      ! Allocate pFON object
      allocate(pfon)

      ! Initialize pFON object
      if (nfocks > 1) then
        call pfon%init(infos%control, nbf, nelec, nelec_a, nelec_b, scf_type, occ_a, occ_b)
      else
        call pfon%init(infos%control, nbf, nelec, nelec_a, nelec_b, scf_type, occ_a)
      end if
    end if

    !==============================================================================
    ! Initialize MOM parameters
    !==============================================================================
    do_mom = infos%control%mom

    if (do_mom) then
      initial_mom_iter = .true.
      mom_active = .false.

      ! Allocate storage for previous iteration's orbitals
      allocate(mo_a_prev(nbf,nbf), source=0.0_dp)
      allocate(mo_e_a_prev(nbf), source=0.0_dp)

      ! For UHF, we need separate storage for beta orbitals
      if (scf_type == scf_uhf) then
        allocate(mo_b_prev(nbf,nbf), source=0.0_dp)
        allocate(mo_e_b_prev(nbf), source=0.0_dp)
      end if
    end if

    !==============================================================================
    ! Initialize Vshift Parameters (currently only works for ROHF)
    !==============================================================================
    vshift = infos%control%vshift
    vshift_last_iter = .false.
    H_U_gap_crit = 0.02_dp   ! Small gap threshold (in a.u.)

    !==============================================================================
    ! Initialize SCF Calculation
    !==============================================================================
    call measure_time(print_total=1, log_unit=IW)

    ! Prepare orthogonalization matrix (S^-1/2)
    call matrix_invsqrt(smat, qmat, nbf)

    ! Compute Nuclear-Nuclear energy
    nenergy = e_charge_repulsion(infos%atoms%xyz, infos%atoms%zn - infos%basis%ecp_zn_num)

    ! During guess, the Hcore, Q nd Overlap matrices were formed.
    ! Using these, the initial orbitals (VEC) and density (Dmat) were subsequently computed.
    ! Now we are going to calculate ERI(electron repulsion integrals) to form a new FOCK
    ! matrix.

    ! Initialize ERI calculations and screening
    call int2_driver%init(basis, infos)
    call int2_driver%set_screening()
    call flush(IW)

    ! Initialize density matrices for integral evaluation
    select case (scf_type)
    case (scf_rhf)
      pdmat(:,1) = dmat_a
      allocate(int2_rhf_data_t :: int2_data)
      int2_data = int2_rhf_data_t(nfocks=1, &
                                  d=pdmat, &
                                  scale_exchange=scalefactor)
    case (scf_uhf, scf_rohf)
      pdmat(:,1) = dmat_a
      pdmat(:,2) = dmat_b
      allocate(int2_urohf_data_t :: int2_data)
      int2_data = int2_urohf_data_t(nfocks=2, &
                                    d=pdmat, &
                                    scale_exchange=scalefactor)
    end select

    ! Convert overlap matrix to full format for DIIS/SOSCF
    call unpack_matrix(smat, smat_full, nbf, 'U')

    !==============================================================================
    ! Configure SCF Convergence Accelerator (DIIS/SOSCF)
    !==============================================================================
    ! Configuration is determined by soscf_type, diis_type, and vshift:
    !
    ! soscf_type = 0 (Pure DIIS):
    !   ├── diis_type = 5 (V-DIIS):
    !   │   ├── vshift unset (0.0): Sets vshift = 0.1
    !   │   └── Uses: [C-DIIS, E-DIIS, C-DIIS]
    !   │       Thresholds: [2.0, 1.0, vdiis_cdiis_switch]
    !   ├── vshift set (non-zero):
    !   │   └── Uses: [C-DIIS, E-DIIS, C-DIIS]
    !   │       Thresholds: [2.0, 1.0, vshift_cdiis_switch]
    !   └── Otherwise:
    !       └── Uses: diis_type method (1=C-DIIS, 2=E-DIIS, 3=A-DIIS)
    !           Threshold: diis_method_threshold
    !
    ! soscf_type = 1 (Pure SOSCF):
    !   └── Uses: SOSCF
    !       Starts: From first iteration
    !
    ! soscf_type = 2 (DIIS + SOSCF):
    !   ├── diis_type = 5 (V-DIIS):
    !   │   ├── vshift unset (0.0): Sets vshift = 0.1
    !   │   └── Uses: [C-DIIS, E-DIIS, C-DIIS, SOSCF]
    !   │       Thresholds: [2.0, 1.0, vdiis_cdiis_switch, soscf_conv]
    !   └── Otherwise:
    !       └── Uses: [diis_type method, SOSCF]
    !           Thresholds: [diis_method_threshold, soscf_conv]
    !
    ! Additional Note:
    ! - MOM activates if mom = .true. and DIIS error < mom_switch, handled outside this block.
    !==============================================================================

    ! SOSCF options
    use_soscf = .false.

    ! DIIS options
    maxdiis = infos%control%maxdiis
    diis_error = 2.0_dp
    diis_name = [character(len=6) :: "none", "c-DIIS", "e-DIIS", "a-DIIS", "v-DIIS"]
    diis_reset = infos%control%diis_reset_mod

    ! Initialize SCF Convergence Accelerator
    select case (infos%control%soscf_type)
    case (0) ! Pure DIIS Accelerators
      ! Set up DIIS convergence accelerator
      if (infos%control%diis_type == 5) then
        ! v-DIIS setup: combination of E-DIIS and C-DIIS with vshift
        call conv%init(ldim=nbf, &
                       maxvec=maxdiis, &
                       subconvergers=[conv_cdiis, &
                                      conv_ediis, &
                                      conv_cdiis], &
                       thresholds   =[ethr_cdiis_big, &
                                      ethr_ediis, &
                                      infos%control%vdiis_cdiis_switch], &
                       overlap=smat_full, &
                       overlap_sqrt=qmat, &
                       num_focks=diis_nfocks, &
                       verbose=infos%control%verbose)
        if (infos%control%vshift == 0.0_dp) then
          infos%control%vshift = 0.1_dp
          vshift = 0.1_dp
          write(IW, '(X,A)') 'Setting Vshift = 0.1 a.u., since VDIIS is chosen without Vshift value.'
        end if
      elseif (infos%control%vshift /= 0.0_dp) then
        ! Custom vshift setup with E-DIIS and C-DIIS
        call conv%init(ldim=nbf, &
                       maxvec=maxdiis, &
                       subconvergers=[conv_cdiis, &
                                      conv_ediis, &
                                      conv_cdiis], &
                       thresholds   =[ethr_cdiis_big, &
                                      ethr_ediis, &
                                      infos%control%vshift_cdiis_switch], &
                       overlap=smat_full, &
                       overlap_sqrt=qmat, &
                       num_focks=diis_nfocks, &
                       verbose=infos%control%verbose)
      else
        ! Standard DIIS setup from input
        call conv%init(ldim=nbf, &
                       maxvec=maxdiis, &
                       subconvergers=[infos%control%diis_type], &
                       thresholds   =[infos%control%diis_method_threshold], &
                       overlap=smat_full, &
                       overlap_sqrt=qmat, &
                       num_focks=diis_nfocks, &
                       verbose=infos%control%verbose)
      end if

<<<<<<< HEAD
     character(len=*), parameter :: subroutine_name = "scf_driver"

     type(basis_set), intent(in) :: basis
     type(information), target, intent(inout) :: infos
     type(dft_grid_t), intent(in) :: molGrid
     integer :: i, ii, iter, nschwz, nbf, nbf_tri, nbf2, ok, maxit
     real(kind=dp) :: ehf, ehf1, nenergy, etot, diffe, e_old, psinrm, &
                 scalefactor,vne, vnn, vee, vtot, virial, tkin
     real(kind=dp), allocatable :: tempvec(:), lwrk(:), lwrk2(:)
     real(kind=dp), allocatable, target :: smat_full(:,:), pdmat(:,:), pfock(:,:), rohf_bak(:)
     real(kind=dp), allocatable, target :: dold(:,:), fold(:,:)
     integer :: nfocks, diis_reset
!    For DIIS
     real(kind=dp) :: diis_error
     real(kind=dp), parameter :: ethr_cdiis_big = 2.0_dp
     real(kind=dp), parameter :: ethr_ediis = 1.0_dp
     integer :: diis_nfocks, diis_stat, maxdiis
     character(len=6), dimension(5) :: diis_name
!    Vshift
     real(kind=dp) :: vshift, H_U_gap, H_U_gap_crit
     logical :: vshift_last_iter

     type(scf_conv) :: conv
     class(scf_conv_result), allocatable :: conv_res
     character(16) :: scf_name = ""
     real(kind=dp) :: eexc, totele, totkin
     logical :: is_dft, diis_reset_condition
     integer :: scf_type
!    MOM
     logical :: do_mom, step_0_mom, do_mom_flag
     real(kind=dp), allocatable, dimension(:,:) :: mo_a_for_mom, mo_b_for_mom, work

     integer :: nelec, nelec_a, nelec_b
     integer, parameter :: scf_rhf  = 1, &
                           scf_uhf  = 2, &
                           scf_rohf = 3
     real(kind=dp), allocatable :: pfxc(:,:), qmat(:,:)

     type(int2_compute_t) :: int2_driver
     class(int2_fock_data_t), allocatable :: int2_data
!    pFON 
     logical :: do_pfon
     real(kind=dp) :: beta_pfon, start_temp, end_temp, temp_pfon
     real(kind=dp) :: electron_sum_a, electron_sum_b, pfon_start_temp 
     real(kind=dp), allocatable :: occ_a(:), occ_b(:)
     real(kind=dp) :: sum_occ_alpha, sum_occ_beta, cooling_rate
     real(kind=dp) :: pfon_cooling_rate, pfon_nsmear
     real(kind=dp) :: last_cooled_temp = 0.0_dp 
     integer :: nsmear 
!    rstctmo
     logical :: do_rstctmo
     real(kind=dp), allocatable, dimension(:,:) :: mo_a_for_rstctmo, mo_b_for_rstctmo
  ! tagarray
     real(kind=dp), contiguous, pointer :: &
       dmat_a(:), dmat_b(:), fock_a(:), fock_b(:), hcore(:), mo_b(:,:), &
       smat(:), tmat(:), mo_a(:,:), &
       mo_energy_b(:), mo_energy_a(:), mo_energy_a_for_mom(:), mo_energy_a_for_rstctmo(:)
     character(len=*), parameter :: tags_general(3) = (/ character(len=80) :: &
       OQP_SM, OQP_TM, OQP_Hcore /)
     character(len=*), parameter :: tags_alpha(4) = (/ character(len=80) :: &
       OQP_FOCK_A, OQP_DM_A, OQP_E_MO_A, OQP_VEC_MO_A /)
     character(len=*), parameter :: tags_beta(4) = (/ character(len=80) :: &
       OQP_FOCK_B, OQP_DM_B, OQP_E_MO_B, OQP_VEC_MO_B /)

  !  Default values

  !  MOM settings
  !  Current MOM option works for both RHF and ROHF
     do_mom = infos%control%mom
  !  Vshift settings
  !  Current VSHIFT only works for ROHF
     vshift = infos%control%vshift
     vshift_last_iter=.false.
     H_U_gap_crit=0.02_dp

  !  rstctmo
     do_rstctmo = infos%control%rstctmo

  !  pFON settings
     do_pfon = .false. 
     do_pfon = infos%control%pfon 
     start_temp = infos%control%pfon_start_temp
     cooling_rate = infos%control%pfon_cooling_rate
     if (start_temp <= 0.0_dp) then 
         start_temp = 2000.0_dp 
     end if 
     temp_pfon  = start_temp
     if (temp_pfon < 1.0_dp) temp_pfon = 1.0_dp

     beta_pfon = 1.0_dp / (kB_HaK * temp_pfon)

  !  DIIS options
  !  none IS NOT recommended!
  !  c-DIIS: Default commutator DIIS
  !  e-DIIS: Energy-Weighted DIIS
  !  a-DIIS: Augmented DIIS
  !  v-DIIS: Vshift with DIIS, which will be eventually become c-DIIS
  !  MOM: Maximum Overlap Method for better convergency

     diis_error = 2.0_dp
     diis_name = [character(len=6) :: "none", "c-DIIS","e-DIIS","a-DIIS","v-DIIS"]
  !  Read calculation metadata from infos
     is_dft = infos%control%hamilton >= 20
     select case (infos%control%scftype)
     case (1)
       scf_type = scf_rhf
     case (2)
       scf_type = scf_uhf
     case (3)
       scf_type = scf_rohf
     end select
  !  Total number of electrons
     nelec = infos%mol_prop%nelec
     nelec_a = infos%mol_prop%nelec_a
     nelec_b = infos%mol_prop%nelec_b
  !  Matrix size
     nbf = basis%nbf
     nbf_tri = nbf*(nbf+1)/2
     nbf2 = nbf*nbf
     maxit = infos%control%maxit
     maxdiis = infos%control%maxdiis
     diis_reset = infos%control%diis_reset_mod
  !  DFT
     if (.not.is_dft) then
         scalefactor = 1.0_dp
     else
         scalefactor = infos%dft%HFscale
     end if
  !  SCF Type
     select case (scf_type)
     case (scf_rhf)
       scf_name = "RHF"
       nfocks = 1
       diis_nfocks = 1
     case (scf_uhf)
       scf_name = "UHF"
       nfocks = 2
       diis_nfocks = 2
     case (scf_rohf)
       scf_name = "ROHF"
       nfocks = 2
       diis_nfocks = 1
     end select

     if(do_mom .and. do_rstctmo) call show_message('* Error: Use either MOM or RSTCTMO',WITH_ABORT)
  !  Now we are allocating dynamic memories of tag arrays
  !  Tag arrays
     call data_has_tags(infos%dat, tags_general, module_name, subroutine_name, WITH_ABORT)
     call tagarray_get_data(infos%dat, OQP_Hcore, hcore)
     call tagarray_get_data(infos%dat, OQP_SM, smat)
     call tagarray_get_data(infos%dat, OQP_TM, tmat)

     call data_has_tags(infos%dat, tags_alpha, module_name, subroutine_name, WITH_ABORT)
     call tagarray_get_data(infos%dat, OQP_FOCK_A, fock_a)
     call tagarray_get_data(infos%dat, OQP_DM_A, dmat_a)
     call tagarray_get_data(infos%dat, OQP_E_MO_A, mo_energy_a)
     call tagarray_get_data(infos%dat, OQP_VEC_MO_A, mo_a)

     if (nfocks > 1) then
       call data_has_tags(infos%dat, tags_beta, module_name, subroutine_name, WITH_ABORT)
       call tagarray_get_data(infos%dat, OQP_FOCK_B, fock_b)
       call tagarray_get_data(infos%dat, OQP_DM_B, dmat_b)
       call tagarray_get_data(infos%dat, OQP_E_MO_B, mo_energy_b)
       call tagarray_get_data(infos%dat, OQP_VEC_MO_B, mo_b)
     endif

     allocate(smat_full(nbf,nbf), pdmat(nbf_tri,nfocks), pfock(nbf_tri,nfocks), &
              qmat(nbf,nbf), &
              stat=ok, &
              source=0.0_dp)
  !  Alloc work matrices for MOM
     if (do_mom) then
        step_0_mom = .true.
        do_mom_flag=.false.
        allocate(mo_a_for_mom(nbf,nbf), &
                 mo_b_for_mom(nbf,nbf), &
                 mo_energy_a_for_mom(nbf), &
                 work(nbf,nbf), &
                 source=0.0_dp)
     end if
  !  For rstctmo
     if (do_rstctmo) then
        allocate(mo_a_for_rstctmo(nbf,nbf), &
                 mo_b_for_rstctmo(nbf,nbf), &
                 mo_energy_a_for_rstctmo(nbf), &
                 work(nbf,nbf), &
                 source=0.0_dp)
     end if

     if(ok/=0) call show_message('Cannot allocate memory for SCF',WITH_ABORT)
  !  Incremental Fock building for Direct SCF
     if (infos%control%scf_incremental /= 0) then
       allocate( dold(nbf_tri,nfocks), fold(nbf_tri,nfocks), &
                stat=ok, &
                source=0.0_dp)
       if(ok/=0) call show_message('Cannot allocate memory for SCF',WITH_ABORT)
     end if
  !  DFT
     if (is_dft) then
       allocate(pfxc(nbf_tri,nfocks), &
                stat=ok, &
                source=0.0_dp)
       if(ok/=0) call show_message('Cannot allocate memory for temporary vectors',WITH_ABORT)
     end if
  !  ROHF temporary arrays
     if (scf_type == scf_rohf .or. is_dft) then
       allocate(tempvec(nbf2), &
                stat=ok, &
                source=0.0_dp)
       if(ok/=0) call show_message('Cannot allocate memory for temporary vectors',WITH_ABORT)
     end if
     if (scf_type == scf_rohf) then
       allocate(lwrk(nbf), lwrk2(nbf2), rohf_bak(nbf_tri), &
                stat=ok, &
                source=0.0_dp)
       if(ok/=0) call show_message('Cannot allocate memory for ROHF temporaries',WITH_ABORT)
     end if

  !  Allocating dynamic memories done

     call measure_time(print_total=1, log_unit=iw)

     call matrix_invsqrt(smat, qmat, nbf)

  !  First Compute Nuclear-Nuclear energy
     nenergy = e_charge_repulsion(infos%atoms%xyz, infos%atoms%zn - infos%basis%ecp_zn_num)

  !  During guess, the Hcore, Q nd Overlap matrices were formed.
  !  Using these, the initial orbitals (VEC) and density (Dmat) were subsequently computed.
  !  Now we are going to calculate ERI(electron repulsion integrals) to form a new FOCK
  !  matrix.

  !  Vshift settings
  !   vshift = infos%control%vshift
  !   vshift_last_iter=.false.
  !   H_U_gap_crit=0.02_dp

  !  Initialize ERI calculations
     call int2_driver%init(basis, infos)
     call int2_driver%set_screening()
     call flush(iw)

  !  The main Do loop of SCF
     select case (scf_type)
     case (scf_rhf)
         pdmat(:,1) = dmat_a
         allocate(int2_rhf_data_t :: int2_data)
         int2_data = int2_rhf_data_t(nfocks=1, d=pdmat, scale_exchange=scalefactor)
     case (scf_uhf, scf_rohf)
         pdmat(:,1) = dmat_a
         pdmat(:,2) = dmat_b
         allocate(int2_urohf_data_t :: int2_data)
         int2_data = int2_urohf_data_t(nfocks=2, d=pdmat, scale_exchange=scalefactor)
     end select
     call unpack_matrix(smat,smat_full,nbf,'U')

!    Variable DIIS options:
!      a) If we use VSHIFT option, the combination of e-DIIS and c-DIIS is used,
!      since e-DIIS can better reduce total energy than c-DIIS.
!      Once sufficiently converged, c-DIIS is used to finalize the SCF.
!      b) If VSHIFT is not set, c-DIIS is default.
!      c) If vdiis (diis_type=5) is chosen, the VSHIFT is initally turned on.
!      d) if MOM=.true., MOM turns on if DIIS error < mom_switch
     if (infos%control%diis_type == 5) then
        call conv%init(ldim=nbf, maxvec=maxdiis, &
             subconvergers=[conv_cdiis, conv_ediis, conv_cdiis], &
             thresholds=[ethr_cdiis_big, ethr_ediis, infos%control%vdiis_cdiis_switch], &
             overlap=smat_full, overlap_sqrt=qmat, &
             num_focks=diis_nfocks, verbose=1)
        if (infos%control%vshift == 0.0_dp) then
           infos%control%vshift=0.1_dp
           vshift=0.1_dp
           call show_message("")
           call show_message('Setting VSHIFT=0.1, since VDIIS is chosen without VSHIFT value.')
        endif
     elseif (infos%control%vshift /= 0.0_dp) then
        call conv%init(ldim=nbf, maxvec=maxdiis, &
             subconvergers=[conv_cdiis, conv_ediis, conv_cdiis], &
             thresholds=[ethr_cdiis_big, ethr_ediis, infos%control%vshift_cdiis_switch], &
             overlap=smat_full, overlap_sqrt=qmat, &
             num_focks=diis_nfocks, verbose=1)
     else
!    Normally, c-DIIS works best. But one can choose others (e-DIIS and a-DIIS).
        call conv%init(ldim=nbf, maxvec=maxdiis, &
             subconvergers=[infos%control%diis_type], &
             thresholds=[infos%control%diis_method_threshold], &
             overlap=smat_full, overlap_sqrt=qmat, &
             num_focks=diis_nfocks, verbose=1)
     endif

     eexc = 0.0_dp
     e_old = 0.0_dp

  !  SCF Options
     write(iw,'(/5X,"SCF options"/ &
                &5X,18("-")/ &
                &5X,"SCF type = ",A,5x,"MaxIT = ",I5/, &
                &5X,"MaxDIIS = ",I5,17x,"Conv = ",F14.10/, &
                &5X,"DIIS Type = ",A/, &
                &5X,"vDIIS_cDIIS_Switch = ",F8.5,3x,"vDIIS_vshift_Switch = ",F8.5/, &
                &5X,"DIIS Reset Mod = ",I5,10x,"DIIS Reset Conv = ",F12.8/, &
                &5X,"VShift = ",F8.5,15X,"VShift_cDIIS_Switch = ",F8.5)') &
                & scf_name, infos%control%maxit, &
                & infos%control%maxdiis, infos%control%conv, &
                & diis_name(infos%control%diis_type), &
                & infos%control%vdiis_cdiis_switch, infos%control%vdiis_vshift_switch, &
                & infos%control%diis_reset_mod, infos%control%diis_reset_conv, &
                & infos%control%vshift, infos%control%vshift_cdiis_switch
     write(iw,'(5X,"MOM = ",L5,21X,"MOM_Switch = ",F8.5)') &
                & infos%control%mom, infos%control%mom_switch 
     write(iw,'(5X,"pFON = ",L5,20X,"pFON Start Temp. = ",F9.2,/, &
                5X, "pFON Cooling Rate = ", F9.2,2X," pFON Num. Smearing = ",F8.5)') &
                infos%control%pfon, infos%control%pfon_start_temp, &
                infos%control%pfon_cooling_rate, infos%control%pfon_nsmear
     write(iw, '(5X,"rstctmo = ",L5)') infos%control%rstctmo
     !  Initial message
     if (infos%control%pfon) then
           write(IW,fmt="&
                 &(/3x,'Direct SCF iterations begin.'/, &
                 &  3x,113('='),/ &
                 &  4x,'Iter',9x,'Energy',12x,'Delta E',9x,'Int Skip',5x,'DIIS Error',5x,'Shift',5x,'Method',5x,'pFON'/ &
                 &  3x,113('='))")
     else
          write(IW,fmt="&
                 &(/3x,'Direct SCF iterations begin.'/, &
                 &  3x,93('='),/ &
                 &  4x,'Iter',9x,'Energy',12x,'Delta E',9x,'Int Skip',5x,'DIIS Error',5x,'Shift',5x,'Method'/ &
                 &  3x,93('='))")
     endif
     call flush(iw)
     do iter = 1, maxit

  !     The main SCF iteration loop

  !   If we need to restrict MO after reading json, we need to do it from the first iteration.
      if (do_rstctmo) then
        mo_energy_a_for_rstctmo = mo_energy_a
        mo_a_for_rstctmo = mo_a 
      end if

!     pFON Cooling
      if (cooling_rate <= 0.0_dp) then
          cooling_rate = 50_dp 
      end if 
=======
    case (1) ! Pure SOSCF Accelerator
      use_soscf = .true.
      ! Pure SOSCF strategy
      call conv%init(ldim=nbf, nelec_a=nelec_a, nelec_b=nelec_b, &
                     maxvec=infos%control%maxit, &
                     subconvergers=[conv_soscf], &
                     thresholds   =[huge(1.0_dp)], &  ! SOSCF runs from first iteration
                     overlap=smat_full, &
                     overlap_sqrt=qmat, &
                     num_focks=soscf_nfocks, &
                     scf_type=infos%control%scftype, &
                     verbose=infos%control%verbose)
      ! Configure the SOSCF converger with SOSCF input parameters
      call set_soscf_parametres(infos, conv)
    case (2) ! DIIS+SOSCF Accelerator
      use_soscf = .true.
      if (infos%control%diis_type == 5) then
        ! V-DIIS + SOSCF hybrid strategy
        call conv%init(ldim=nbf, nelec_a=nelec_a, nelec_b=nelec_b, &
                       maxvec=maxdiis, &
                       subconvergers=[conv_cdiis, &
                                      conv_ediis, &
                                      conv_cdiis, &
                                      conv_soscf], &
                       thresholds   =[ethr_cdiis_big, &
                                      ethr_ediis, &
                                      infos%control%vdiis_cdiis_switch], &
!                                      infos%control%soscf_conv], &
                       overlap=smat_full, &
                       overlap_sqrt=qmat, &
                       num_focks=diis_nfocks, &
                       verbose=infos%control%verbose)
        if (infos%control%vshift == 0.0_dp) then
          infos%control%vshift = 0.1_dp
          vshift = 0.1_dp
          write(IW, '(X,A)') 'Setting Vshift = 0.1 a.u., since VDIIS is chosen without Vshift value.'
        end if
      else
        ! Regular DIIS + SOSCF hybrid strategy
        call conv%init(ldim=nbf, nelec_a=nelec_a, nelec_b=nelec_b, &
                       maxvec=maxdiis, &
                       subconvergers=[infos%control%diis_type, &
                                      conv_soscf], &
                       thresholds   =[infos%control%diis_method_threshold], &
!                                      infos%control%soscf_conv], &
                       overlap=smat_full, &
                       overlap_sqrt=qmat, &
                       num_focks=diis_nfocks, &
                       verbose=infos%control%verbose)
      end if
>>>>>>> c0ccabae

      ! Configure the SOSCF converger with SOSCF input parameters
      call set_soscf_parametres(infos, conv)
    end select


    ! Initialize DFT exchange-correlation energy
    eexc = 0.0_dp
    e_old = 0.0_dp

    !==============================================================================
    ! Print SCF Options
    !==============================================================================
    write(IW,'(/5X,"SCF options"/ &
               &5X,18("-")/ &
               &5X,"SCF type = ",A,5x,"MaxIT = ",I5/, &
               &5X,"MaxDIIS = ",I5,17x,"Conv = ",F14.10/, &
               &5X,"DIIS Type = ",A/, &
               &5X,"vDIIS_cDIIS_Switch = ",F8.5,3x,"vDIIS_vshift_Switch = ",F8.5/, &
               &5X,"DIIS Reset Mod = ",I5,10x,"DIIS Reset Conv = ",F12.8/, &
               &5X,"VShift = ",F8.5,15X,"VShift_cDIIS_Switch = ",F8.5)') &
               & scf_name, infos%control%maxit, &
               & infos%control%maxdiis, infos%control%conv, &
               & diis_name(infos%control%diis_type), &
               & infos%control%vdiis_cdiis_switch, infos%control%vdiis_vshift_switch, &
               & infos%control%diis_reset_mod, infos%control%diis_reset_conv, &
               & infos%control%vshift, infos%control%vshift_cdiis_switch
    write(IW,'(5X,"MOM = ",L5,21X,"MOM_Switch = ",F8.5)') &
               & infos%control%mom, infos%control%mom_switch
    write(IW,'(5X,"pFON = ",L5,20X,"pFON Start Temp. = ",F9.2,/, &
               5X, "pFON Cooling Rate = ", F9.2,2X," pFON Num. Smearing = ",F8.5)') &
               infos%control%pfon, infos%control%pfon_start_temp, &
               infos%control%pfon_cooling_rate, infos%control%pfon_nsmear
    if (use_soscf) then
      write(IW,'(/5X,"SOSCF options"/ &
                 &5X,18("-"))')
      write(IW,'(5X,"SOSCF enabled = ",L5,16X,"SOSCF type = ",I1)') &
             & use_soscf, infos%control%soscf_type
    end if

    ! Initial message for SCF iterations
    if (infos%control%pfon) then
      write(IW,fmt="&
            &(/3x,'Direct SCF iterations begin.'/, &
            &  3x,113('='),/ &
            &  4x,'Iter',9x,'Energy',12x,'Delta E',9x,'Int Skip',5x,'DIIS Error',5x,'Shift',5x,'Method',5x,'pFON'/ &
            &  3x,113('='))")
    elseif (infos%control%soscf_type == 1) then
      write(IW,fmt="&
            &(/3x,'Direct SCF iterations begin.'/, &
            &  3x,107('='),/ &
            &  4x,'Iter',9x,'Energy',12x,'Delta E',9x,'Int Skip',5x,'Grad. RMS',6x,'Den. RMS',7x,'Shift',5x,'Method'/ &
            &  3x,107('='))")
    else
      write(IW,fmt="&
            &(/3x,'Direct SCF iterations begin.'/, &
            &  3x,93('='),/ &
            &  4x,'Iter',9x,'Energy',12x,'Delta E',9x,'Int Skip',5x,'DIIS Error',5x,'Shift',5x,'Method'/ &
            &  3x,93('='))")
    end if
    call flush(IW)

    !==============================================================================
    ! Begin Main SCF Iteration Loop
    !==============================================================================
    do iter = 1, maxit
      !----------------------------------------------------------------------------
      ! Update pFON Temperature (if enabled)
      !----------------------------------------------------------------------------
      if (do_pfon) then
        if (do_pfon_final) then
          ! Extra iteration: set temperature to 1K
          pfon%temp = 1.0_dp
          pfon%beta = 1.0_dp / (kB_HaK * pfon%temp)
          write(IW, "(10x, 'Extra SCF iteration with Temp = 1K')")
        else
          ! Normal temperature adjustment
          call pfon%adjust_temperature(iter, maxit, diis_error, infos%control%conv)
        end if
      end if

      !----------------------------------------------------------------------------
      ! Initialize Fock Matrices for Current Iteration
      !----------------------------------------------------------------------------
      pfock = 0.0_dp

      !----------------------------------------------------------------------------
      ! Compute Difference Density Matrix for Incremental Fock Build
      !----------------------------------------------------------------------------
      ! This is the main advantage of direct SCF - allows better ERI screening
      if (infos%control%scf_incremental /= 0) then
        pdmat = pdmat - dold
      end if

      !----------------------------------------------------------------------------
      ! Compute Two-Electron Contribution to Fock Matrix
      !----------------------------------------------------------------------------
      call int2_driver%run(int2_data, &
                           cam=is_dft.and.infos%dft%cam_flag, &
                           alpha=infos%dft%cam_alpha, &
                           beta=infos%dft%cam_beta,&
                           mu=infos%dft%cam_mu)
      nschwz = int2_driver%skipped

      !----------------------------------------------------------------------------
      ! Recover Full Fock and Density from Difference Matrices (if incremental)
      !----------------------------------------------------------------------------
      if (infos%control%scf_incremental /= 0) then
        pdmat = pdmat + dold
        int2_data%f(:,:,1) = int2_data%f(:,:,1) + fold
        fold = int2_data%f(:,:,1)
        dold = pdmat
      end if

      !----------------------------------------------------------------------------
      ! Scale Two-Electron Terms in Fock Matrix
      !----------------------------------------------------------------------------
      ! Scale off-diagonal elements by 0.5, diagonal by 1.0
      pfock(:,:) = 0.5_dp * int2_data%f(:,:,1)
      ii = 0
      do i = 1, nbf
        ii = ii + i
        pfock(ii,1:nfocks) = 2.0_dp * pfock(ii,1:nfocks)
      end do

      !----------------------------------------------------------------------------
      ! Add One-Electron Core Hamiltonian to Fock Matrix
      !----------------------------------------------------------------------------
      do i = 1, nfocks
        pfock(:,i) = pfock(:,i) + hcore
      end do

      !----------------------------------------------------------------------------
      ! Compute HF Energy Components
      !----------------------------------------------------------------------------
      ehf = 0.0_dp
      ehf1 = 0.0_dp

      ! Compute one and two-electron energies
      do i = 1, nfocks
        ehf1 = ehf1 + traceprod_sym_packed(pdmat(:,i), hcore, nbf)
        ehf = ehf + traceprod_sym_packed(pdmat(:,i), pfock(:,i), nbf)
      end do

      ! Total HF energy = 0.5*(E1 + E2) (to avoid double-counting)
      ehf = 0.5_dp * (ehf + ehf1)
      etot = ehf + nenergy

      !----------------------------------------------------------------------------
      ! Compute DFT Exchange-Correlation Contribution (if DFT)
      !----------------------------------------------------------------------------
      if (is_dft) then
        if (scf_type == scf_rhf) then
          call dftexcor(basis, molgrid, 1, pfxc, pfxc, mo_a, mo_a, &
                        nbf, nbf_tri, eexc, totele, totkin, infos)
        else if (scf_type == scf_uhf) then
          call dftexcor(basis, molgrid, 2, pfxc(:,1), pfxc(:,2), mo_a, mo_b, &
                        nbf, nbf_tri, eexc, totele, totkin, infos)
        else if (scf_type == scf_rohf) then
          ! ROHF does not have MO_B. So we copy MO_A to MO_B.
          mo_b = mo_a
          call dftexcor(basis, molgrid, 2, pfxc(:,1), pfxc(:,2), mo_a, mo_b, &
                        nbf, nbf_tri, eexc, totele, totkin, infos)
        end if

        ! Add XC contribution to Fock and total energy
        pfock = pfock + pfxc
        etot = etot + eexc
      end if

      !----------------------------------------------------------------------------
      ! Form Special ROHF Fock Matrix and Apply Vshift (if ROHF calculation)
      !----------------------------------------------------------------------------
      if (scf_type == scf_rohf) then
        ! Store the original alpha Fock matrix before ROHF transformation
        ! This is needed to preserve it for energy evaluation and printing
        rohf_bak(:,1) = pfock(:,1)
        rohf_bak(:,2) = pfock(:,2)

        ! Turn off level shifting for the final iteration if requested
        if (vshift_last_iter) vshift = 0.0_dp

        ! Apply the Guest-Saunders ROHF Fock transformation
        ! This creates a modified Fock matrix with proper coupling between
        ! closed-shell, open-shell, and virtual orbital spaces
        call form_rohf_fock(pfock(:,1),pfock(:,2), mo_a, smat_full, &
                            nelec_a, nelec_b, nbf, vshift, work1, work2)

        ! Combine alpha and beta densities for ROHF
        ! This is needed because ROHF uses a single set of MOs for both spins,
        ! so we need the total density for the next iteration
        pdmat(:,1) = pdmat(:,1) + pdmat(:,2)
      end if

      !----------------------------------------------------------------------------
      ! Apply Vshift for RHF/UHF (if enabled)
      !----------------------------------------------------------------------------
      if (vshift > 0.0_dp .and. scf_type /= scf_rohf) then
        ! Turn off level shifting for the final iteration if requested
        if (vshift_last_iter) vshift = 0.0_dp

        ! Apply level shifting based on SCF type
        select case (scf_type)
        case (scf_rhf)
          ! RHF: One Fock matrix with doubly occupied orbitals
          call level_shift_fock(pfock(:,1), mo_a, smat_full, nelec/2, nbf, vshift, &
                                work1, work2)

        case (scf_uhf)
          ! UHF: Two Fock matrices with separate alpha and beta occupations
          call level_shift_fock(pfock(:,1), mo_a, smat_full, nelec_a, nbf, vshift, &
                                work1, work2)
          if (nelec_b > 0) then
            call level_shift_fock(pfock(:,2), mo_b, smat_full, nelec_b, nbf, vshift, &
                                  work1, work2)
          end if
        end select
      end if

      !----------------------------------------------------------------------------
      ! Pass Fock and Density to Convergence Accelerator
      !----------------------------------------------------------------------------
      if (use_soscf) then
        ! SOSCF: Pass MO coefficients and energies for orbital rotation
        ! Note: Fock matrix is fixed in SOSCF;
        !       rebuilt in next iteration,
        !       Fock is not retrieved here.
        if (do_pfon) then
          select case (scf_type)
          case (scf_rhf)
            call conv%add_data( &
                     f=pfock(:,1:diis_nfocks), &
                     dens=pdmat(:,1:diis_nfocks), &
                     e=etot, &
                     mo_a=mo_a, &
                     mo_e_a=mo_energy_a, &
                     pfon=pfon)
          case (scf_rohf)
            call conv%add_data( &
                     f=pfock(:,1:soscf_nfocks), &
                     dens=pdmat(:,1:soscf_nfocks), &
                     e=etot, &
                     mo_a=mo_a, &
                     mo_b=mo_b, &
                     mo_e_a=mo_energy_a, &
                     mo_e_b=mo_energy_b, &
                     pfon=pfon)
          case (scf_uhf)
            call conv%add_data( &
                     f=pfock(:,1:diis_nfocks), &
                     dens=pdmat(:,1:diis_nfocks), &
                     e=etot, &
                     mo_a=mo_a, &
                     mo_b=mo_b, &
                     mo_e_a=mo_energy_a, &
                     mo_e_b=mo_energy_b, &
                     pfon=pfon)
          end select
        else
          select case (scf_type)
          case (scf_rhf)
            call conv%add_data( &
                     f=pfock(:,1:diis_nfocks), &
                     dens=pdmat(:,1:diis_nfocks), &
                     e=etot, &
                     mo_a=mo_a, &
                     mo_e_a=mo_energy_a)
          case (scf_rohf)
            call conv%add_data( &
                     f=rohf_bak(:,1:soscf_nfocks), &
                     dens=pdmat(:,1:soscf_nfocks), &
                     e=etot, &
                     mo_a=mo_a, &
                     mo_b=mo_b, &
                     mo_e_a=mo_energy_a, &
                     mo_e_b=mo_energy_b)
          case (scf_uhf)
            call conv%add_data( &
                     f=pfock(:,1:diis_nfocks), &
                     dens=pdmat(:,1:diis_nfocks), &
                     e=etot, &
                     mo_a=mo_a, &
                     mo_b=mo_b, &
                     mo_e_a=mo_energy_a, &
                     mo_e_b=mo_energy_b)
          end select
        end if
      else
        ! DIIS: Only pass Fock and density matrices
        call conv%add_data( &
                 f=pfock(:,1:diis_nfocks), &
                 dens=pdmat(:,1:diis_nfocks), &
                 e=etot)
      end if

      !----------------------------------------------------------------------------
      ! Run Convergence Accelerator (DIIS/SOSCF)
      !----------------------------------------------------------------------------
      call conv%run(conv_res)
      diis_error = conv_res%get_error()
      if (use_soscf) then
        rms_grad = conv_res%get_rms_grad()
        rms_dp = conv_res%get_rms_dp()
      end if


      !----------------------------------------------------------------------------
      ! Print Current Energy
      !----------------------------------------------------------------------------
      ! Print iteration information
      if (infos%control%pfon) then
        write(IW,fmt="(4x,i4.1,2x,f17.10,1x,f17.10,1x,i13,1x,f14.8,5x,f5.3,5x,a,5x,a,f9.2)") &
              iter, etot, etot - e_old, nschwz, diis_error, vshift, &
              trim(conv_res%active_converger_name), "Temp:", pfon%temp
        write(IW,fmt="(100x,a,f9.2)") "Beta:", pfon%beta
      elseif (infos%control%soscf_type == 1) then
        write(IW,'(4x,i4.1,2x,f17.10,1x,f17.10,1x,i13,1x,f14.8,1x,f14.8,5x,f5.3,5x,a)') &
              iter, etot, etot - e_old, nschwz, rms_grad, rms_dp, vshift, &
              trim(conv_res%active_converger_name)
      else
        write(IW,'(4x,i4.1,2x,f17.10,1x,f17.10,1x,i13,1x,f14.8,5x,f5.3,5x,a)') &
              iter, etot, etot - e_old, nschwz, diis_error, vshift, &
              trim(conv_res%active_converger_name)
      end if
      call flush(IW)

      !----------------------------------------------------------------------------
      ! Update VDIIS Parameters (if using VDIIS)
      !----------------------------------------------------------------------------
      if ((infos%control%diis_type == 5) .and. &
          (diis_error < infos%control%vdiis_vshift_switch)) then
        vshift = 0.0_dp
      else if ((infos%control%diis_type == 5) .and. &
               (diis_error >= infos%control%vdiis_vshift_switch)) then
        vshift = infos%control%vshift
      end if

      e_old = etot

      !----------------------------------------------------------------------------
      ! Check for SCF Convergence
      !----------------------------------------------------------------------------
      if ((abs(diis_error) < infos%control%conv) .and. (vshift == 0.0_dp)) then
        ! Fully converged - exit loop
        if (do_pfon) then
          if (pfon%temp > 1.0_dp + 1.0e-6_dp) then
            do_pfon_final = .true.
          else
            exit
          end if
        else
          exit
        end if
      elseif ((abs(diis_error) < infos%control%conv) .and. (vshift /= 0.0_dp)) then
        ! Converged but need one more iteration with vshift=0
        write(IW,"(3x,64('-')/10x,'Performing a last SCF with zero VSHIFT.')")
        vshift_last_iter = .true.
      elseif (vshift_last_iter) then
        ! Only for ROHF case the final iteration with vshift=0 complete - exit loop
        call get_ab_initio_orbital(pfock(:,1), mo_a, mo_energy_a, qmat)
        exit
      end if

      !----------------------------------------------------------------------------
      ! Reset DIIS
      !----------------------------------------------------------------------------
      ! Vshift=0.0 and slow cases
      ! Check if DIIS reset is needed
      diis_reset_condition = (((iter/diis_reset) >= 1) .and. &
                              (modulo(iter,diis_reset) == 0) .and. &
                              (diis_error > infos%control%diis_reset_conv) .and. &
                              (infos%control%vshift == 0.0_dp) .and. &
                              (infos%control%soscf_type /= 1))

      if (diis_reset_condition) then
        ! Resetting DIIS for difficult cases
        write(IW,"(3x,64('-')/10x,'Resetting DIIS.')")
        call conv_res%get_fock(matrix=pfock(:,1:diis_nfocks), istat=stat)
        call conv%init(ldim=nbf, &
                       maxvec=maxdiis, &
                       subconvergers=[conv_cdiis], &
                       thresholds   =[ethr_cdiis_big], &
                       overlap=smat_full, &
                       overlap_sqrt=qmat, &
                       num_focks=diis_nfocks, &
                       verbose=infos%control%verbose)
        ! After resetting DIIS, we need to skip SD
        call conv%add_data(f=pfock(:,1:diis_nfocks), &
                           dens=pdmat(:,1:diis_nfocks), &
                           e=Etot)
        call conv%run(conv_res)
      end if

      !----------------------------------------------------------------------------
      ! Update Fock or Orbitals and Eigenvalues Based on Active Converger
      !----------------------------------------------------------------------------
      if (use_soscf .and. trim(conv_res%active_converger_name) == 'SOSCF') then
        ! SOSCF: Retrieve updated MOs and energies directly
        ! Note: Fock matrix is fixed in SOSCF;
        !       rebuilt in next iteration,
        !       Fock is not retrieved here.
        if (int2_driver%pe%rank == 0) then
          ! Retrieve updated Alpha Orbitals
          call conv_res%get_mo_a(mo_a, istat=stat)
          ! Retrieve updated Energies of Alpha Orbitals
          call conv_res%get_mo_e_a(mo_energy_a, istat=stat)
          if (scf_type == scf_uhf .and. nelec_b /= 0) then
            ! Retrieve updated Beta Orbitals and its Energies
            call conv_res%get_mo_b(mo_b, stat)
            call conv_res%get_mo_e_b(mo_energy_b, stat)
          elseif (scf_type == scf_rohf) then
            mo_b = mo_a
            mo_energy_b = mo_energy_a
          end if
          if (stat /= 0) then
            call show_message('Error retrieving SOSCF results', WITH_ABORT)
          end if
        end if
      else
        ! DIIS: Retrieve updated Fock directly
        ! Form the interpolated the Fock/Density matrix
        call conv_res%get_fock(matrix=pfock(:,1:diis_nfocks), istat=stat)
        if (int2_driver%pe%rank == 0) then
           ! Compute New Alpha Orbitals
           call get_ab_initio_orbital(pfock(:,1), mo_a, mo_energy_a, qmat)
           if (scf_type == scf_uhf .and. nelec_b /= 0) then
              ! Only UHF has beta orbitals.
              call get_ab_initio_orbital(pfock(:,2), mo_b, mo_energy_b, qmat)
           end if
        end if
      end if

      ! Broadcast updated orbitals to all processes
      call int2_driver%pe%bcast(mo_a, size(mo_a))
      call int2_driver%pe%bcast(mo_energy_a, size(mo_energy_a))
      if (scf_type == scf_uhf .and. nelec_b /= 0) then
        call int2_driver%pe%bcast(mo_b, size(mo_b))
        call int2_driver%pe%bcast(mo_energy_b, size(mo_energy_b))
      end if

      !----------------------------------------------------------------------------
      ! Calculate pFON Occupations (if enabled)
      !----------------------------------------------------------------------------
      if (do_pfon) then
        if (scf_type == scf_uhf) then
          call pfon%compute_occupations(mo_energy_a, mo_energy_b)
        else
          call pfon%compute_occupations(mo_energy_a)
        end if
      end if

      !----------------------------------------------------------------------------
      ! Apply MOM (Maximum Overlap Method) if enabled
      !----------------------------------------------------------------------------
      if (do_mom) then
        ! Check if MOM should be activated based on convergence
        if (diis_error < infos%control%mom_switch) then
          mom_active = .true.
        end if

        ! Apply MOM if active and not the first iteration
        if (mom_active .and. .not. initial_mom_iter) then
          ! Apply MOM for alpha spin channel
          call apply_mom(infos, mo_a_prev, mo_e_a_prev, &
                         mo_a, mo_energy_a, smat_full, nelec_a, &
                         "Alpha", work1, work2)

          ! Apply MOM for beta spin channel (UHF only)
          if (scf_type == scf_uhf .and. nelec_b > 0) then
            call apply_mom(infos, mo_b_prev, mo_e_b_prev, &
                           mo_b, mo_energy_b, smat_full, nelec_b, &
                           "Beta", work1, work2)
          end if
        end if

        ! Store current orbitals for next iteration
        mo_a_prev = mo_a
        mo_e_a_prev = mo_energy_a

        if (scf_type == scf_uhf) then
           mo_b_prev = mo_b
           mo_e_b_prev = mo_energy_b
        end if

        initial_mom_iter = .false.
      end if

      !----------------------------------------------------------------------------
      ! Build New Density Matrix from Updated Orbitals
      !----------------------------------------------------------------------------
      if (int2_driver%pe%rank == 0) then
        if (do_pfon) then
          ! pFON density build with fractional occupations
          select case(scf_type)
          case (scf_rhf)
            call pfon%build_density(pdmat(:,1), mo_a, work1, work2)
          case (scf_uhf)
            call pfon%build_density(pdmat(:,1), mo_a, work1, work2, pdmat(:,2), mo_b)
          case (scf_rohf)
            call pfon%build_density(pdmat(:,1), mo_a, work1, work2, pdmat(:,2), mo_b)
          end select
        else
          ! Standard density build with integer occupations
          call get_ab_initio_density(pdmat(:,1),mo_a,pdmat(:,2),mo_b,infos,basis)
        end if
      end if
      call int2_driver%pe%bcast(pdmat, size(pdmat))

      !----------------------------------------------------------------------------
      ! Check HOMO-LUMO Gap for Convergence Prediction
      !----------------------------------------------------------------------------
      if ((iter > 10)) then
        ! Calculate HOMO-LUMO gap
        select case (scf_type)
        case (scf_rhf)
          H_U_gap = mo_energy_a(nelec/2) - mo_energy_a(nelec/2-1)
        case (scf_uhf)
          H_U_gap = mo_energy_a(nelec_a+1) - mo_energy_a(nelec_a)
          if (nelec_b > 0) then
            H_U_gap = min(H_U_gap, &
                          mo_energy_b(nelec_b+1) - mo_energy_b(nelec_b))
          end if
        case (scf_rohf)
          H_U_gap = mo_energy_a(nelec_a+1) - mo_energy_a(nelec_a)
        end select

        if (H_U_gap < H_U_gap_crit .and. vshift>0) then
          ! Small gap detected, enable level shifting
          write(IW,"(3x,64('-')/10x,&
                   &'Small HOMO-LUMO gap detected (',&
                   &F8.5,' au). Apply level vshift=',F6.4)") H_U_gap, vshift
        end if
      end if

<<<<<<< HEAD
  !     Restrict MO (same as MOM keyword)
        if (do_rstctmo) then
            call mo_reorder(infos, mo_a_for_rstctmo, mo_energy_a_for_rstctmo, &
                           mo_a, mo_energy_a, smat_full)
        end if

  !     New density matrix in AO basis using MO.
        if (int2_driver%pe%rank == 0) then
            if (.not. do_pfon) then 
                call get_ab_initio_density(pdmat(:,1),mo_a,pdmat(:,2),mo_b,infos,basis)
            else 
                call build_pfon_density(pdmat, mo_a, mo_b, occ_a, occ_b, scf_type, nbf, nelec_a, nelec_b)
            end if
        end if 
        call int2_driver%pe%bcast(pdmat, size(pdmat))
 !     Checking the HOMO-LUMO gaps for predicting SCF convergency
        if ((iter > 10).and.(vshift==0.0_dp)) then
           select case (scf_type)
           case (scf_rhf)
              H_U_gap=mo_energy_a(nelec/2)-mo_energy_a(nelec/2-1)
           case (scf_uhf)
              H_U_gap=mo_energy_a(nelec/2)-mo_energy_a(nelec/2-1)
           case (scf_rohf)
              H_U_gap=mo_energy_a(nelec_a+1)-mo_energy_a(nelec_a)
           end select
        endif

  !  End of Iteration
     end do

     if (iter>maxit) then
       write(iw,"(3x,64('-')/10x,'SCF is not converged ....')")
       infos%mol_energy%SCF_converged=.false.
     else
       write(iw,"(3x,64('-')/10x,'SCF convergence achieved ....')")
       infos%mol_energy%SCF_converged=.true.
     end if

     write(iw,"(/' Final ',A,' energy is',F20.10,' after',I4,' iterations'/)") trim(scf_name), etot, iter

     if (is_dft) then
       write(iw,*)
       write(iw,"(' DFT: XC energy              = ',F20.10)") eexc
       write(iw,"(' DFT: total electron density = ',F20.10)") totele
       write(iw,"(' DFT: number of electrons    = ',I9,/)") nelec
     end if
  !
     if (scf_type == scf_uhf .and. nelec_b /= 0) then
         call int2_driver%pe%bcast(mo_b, size(mo_b))
         call int2_driver%pe%bcast(mo_energy_b, size(mo_energy_b))
     end if

     call int2_driver%pe%bcast(mo_a, size(mo_a))
     call int2_driver%pe%bcast(pdmat, size(pdmat))
     call int2_driver%pe%bcast(mo_energy_a, size(mo_energy_a))

     select case (scf_type)
     case (scf_rhf)
       fock_a = pfock(:,1)
       dmat_a = pdmat(:,1)
     case (scf_uhf)
       fock_a = pfock(:,1)
       fock_b = pfock(:,2)
       dmat_a = pdmat(:,1)
       dmat_b = pdmat(:,2)
     case (scf_rohf)
       fock_a = rohf_bak
       call mo_to_ao(fock_b, pfock(:,2), smat, mo_a, nbf, nbf)
       dmat_a = pdmat(:,1) - pdmat(:,2)
       dmat_b = pdmat(:,2)
       mo_b = mo_a
       mo_energy_b = mo_energy_a
     end select

  !  Print out the molecular orbitals
     call print_mo_range(basis, infos, mostart=1, moend=nbf)

  !  Print out the results
     psinrm = 0.0_dp
     tkin = 0.0_dp
     do i = 1, diis_nfocks
       psinrm = psinrm + traceprod_sym_packed(pdmat(:,i),smat,nbf)/nelec
       tkin = tkin + traceprod_sym_packed(pdmat(:,i),tmat,nbf)
     end do

  !  Writing out final results
     vne = ehf1 - tkin
     vee = etot - ehf1 - nenergy
     vnn = nenergy
     vtot = vne + vnn + vee
     virial = - vtot/tkin
     call print_scf_energy(psinrm, ehf1, nenergy, etot, vee, vne, vnn, vtot, tkin, virial)

  !  Save results to infos.
     infos%mol_energy%energy = etot
     infos%mol_energy%psinrm = psinrm
     infos%mol_energy%ehf1 = ehf1
     infos%mol_energy%vee = vee
     infos%mol_energy%nenergy = nenergy
     infos%mol_energy%vne = vne
     infos%mol_energy%vnn = vnn
     infos%mol_energy%vtot = vtot
     infos%mol_energy%tkin = tkin
     infos%mol_energy%virial = virial
     infos%mol_energy%energy = etot

  !  Clean up
     call int2_driver%clean()

     call measure_time(print_total=1, log_unit=iw)
=======
    ! End of Main SCF Iteration Loop
    end do

    !----------------------------------------------------------------------------
    ! Clean Convergence Accelerator (DIIS/SOSCF)
    !----------------------------------------------------------------------------
    call conv%clean()

    !==============================================================================
    ! Post-SCF Processing and Final Output
    !==============================================================================

    !----------------------------------------------------------------------------
    ! Report SCF Convergence Status
    !----------------------------------------------------------------------------
    if (iter > maxit) then
      write(IW,"(3x,64('-')/10x,'SCF is not converged ....')")
      infos%mol_energy%SCF_converged = .false.
    else
      write(IW,"(3x,64('-')/10x,'SCF convergence achieved ....')")
      infos%mol_energy%SCF_converged = .true.
    end if

    write(IW,"(/' Final ',A,' energy is',F20.10,' after',I4,' iterations'/)") trim(scf_name), etot, iter

    !----------------------------------------------------------------------------
    ! Print DFT-Specific Information (if DFT)
    !----------------------------------------------------------------------------
    if (is_dft) then
      write(IW,*)
      write(IW,"(' DFT: XC energy              = ',F20.10)") eexc
      write(IW,"(' DFT: total electron density = ',F20.10)") totele
      write(IW,"(' DFT: number of electrons    = ',I9,/)") nelec
    end if

    !----------------------------------------------------------------------------
    ! Broadcast Final MOs and Energies to All Processes
    !----------------------------------------------------------------------------
    call int2_driver%pe%bcast(pdmat, size(pdmat))
    call int2_driver%pe%bcast(mo_a, size(mo_a))
    call int2_driver%pe%bcast(mo_energy_a, size(mo_energy_a))
    if (scf_type == scf_uhf .and. nelec_b /= 0) then
        call int2_driver%pe%bcast(mo_b, size(mo_b))
        call int2_driver%pe%bcast(mo_energy_b, size(mo_energy_b))
    end if

    !----------------------------------------------------------------------------
    ! Save Final Fock and Density Matrices
    !----------------------------------------------------------------------------
    select case (scf_type)
    case (scf_rhf)
      fock_a = pfock(:,1)
      dmat_a = pdmat(:,1)
    case (scf_uhf)
      fock_a = pfock(:,1)
      fock_b = pfock(:,2)
      dmat_a = pdmat(:,1)
      dmat_b = pdmat(:,2)
    case (scf_rohf)
      fock_a = rohf_bak(:,1)
      call mo_to_ao(fock_b, pfock(:,2), smat_full, mo_a, nbf, nbf, work1, work2)
      dmat_a = pdmat(:,1) - pdmat(:,2)
      dmat_b = pdmat(:,2)
      mo_b = mo_a
      mo_energy_b = mo_energy_a
    end select

    !----------------------------------------------------------------------------
    ! Print Molecular Orbitals
    !----------------------------------------------------------------------------
    call print_mo_range(basis, infos, mostart=1, moend=nbf)

    !----------------------------------------------------------------------------
    ! Calculate Final Energy Components
    !----------------------------------------------------------------------------
    psinrm = 0.0_dp
    tkin = 0.0_dp
    do i = 1, diis_nfocks
      psinrm = psinrm + traceprod_sym_packed(pdmat(:,i),smat,nbf)/nelec
      tkin = tkin + traceprod_sym_packed(pdmat(:,i),tmat,nbf)
    end do

    ! Calculate energy components
    vne = ehf1 - tkin
    vee = etot - ehf1 - nenergy
    vnn = nenergy
    vtot = vne + vnn + vee
    virial = - vtot/tkin

    !----------------------------------------------------------------------------
    ! Print Final Energy Components
    !----------------------------------------------------------------------------
    call print_scf_energy(psinrm, ehf1, nenergy, etot, vee, vne, vnn, vtot, tkin, virial)

    !----------------------------------------------------------------------------
    ! Save Results to infos Structure
    !----------------------------------------------------------------------------
    infos%mol_energy%energy = etot
    infos%mol_energy%psinrm = psinrm
    infos%mol_energy%ehf1 = ehf1
    infos%mol_energy%vee = vee
    infos%mol_energy%nenergy = nenergy
    infos%mol_energy%vne = vne
    infos%mol_energy%vnn = vnn
    infos%mol_energy%vtot = vtot
    infos%mol_energy%tkin = tkin
    infos%mol_energy%virial = virial
    infos%mol_energy%energy = etot

    !----------------------------------------------------------------------------
    ! Clean Up Resources
    !----------------------------------------------------------------------------
    call int2_driver%clean()
    call measure_time(print_total=1, log_unit=IW)

    !----------------------------------------------------------------------------
    ! Clean up in the finalization section
    !----------------------------------------------------------------------------
    if (do_mom) then
       if (allocated(mo_a_prev))   deallocate(mo_a_prev)
       if (allocated(mo_e_a_prev)) deallocate(mo_e_a_prev)
       if (allocated(mo_b_prev))   deallocate(mo_b_prev)
       if (allocated(mo_e_b_prev)) deallocate(mo_e_b_prev)
    end if
>>>>>>> c0ccabae

  end subroutine scf_driver

  !> @brief Prints the final energy components of the SCF calculation.
  !> @detail Outputs a detailed breakdown of energy terms, including one-electron,
  !>         two-electron, nuclear repulsion, and total energies, as well as potential
  !>         (electron-electron, nucleus-electron, nucleus-nucleus, total) and
  !>         kinetic contributions, and the virial ratio.
  !> @param[in] psinrm Wavefunction normalization factor.
  !> @param[in] ehf1 One-electron energy.
  !> @param[in] enuclear Nuclear repulsion energy.
  !> @param[in] etot Total SCF energy.
  !> @param[in] vee Electron-electron potential energy.
  !> @param[in] vne Nucleus-electron potential energy.
  !> @param[in] vnn Nucleus-nucleus potential energy.
  !> @param[in] vtot Total potential energy.
  !> @param[in] tkin Kinetic energy.
  !> @param[in] virial Virial ratio (V/T).
  subroutine print_scf_energy(psinrm, ehf1, enuclear, etot, vee, vne, vnn, vtot, tkin, virial)
     use precision, only: dp
     use io_constants, only: iw
     implicit none
     real(kind=dp) :: psinrm, ehf1, enuclear, etot, vee, vne, vnn, vtot, tkin, virial

     write(IW,"(/10X,17('=')/10X,'Energy components'/10X,17('=')/)")
     write(IW,"('         Wavefunction normalization =',F19.10)") psinrm
     write(IW,*)
     write(IW,"('                One electron energy =',F19.10)") ehf1
     write(IW,"('                Two electron energy =',F19.10)") vee
     write(IW,"('           Nuclear repulsion energy =',F19.10)") enuclear
     write(IW,"(38X,18('-'))")
     write(IW,"('                       TOTAL energy =',F19.10)") etot
     write(IW,*)
     write(IW,"(' Electron-electron potential energy =',F19.10)") vee
     write(IW,"('  Nucleus-electron potential energy =',F19.10)") vne
     write(IW,"('   Nucleus-nucleus potential energy =',F19.10)") vnn
     write(IW,"(38X,18('-'))")
     write(IW,"('             TOTAL potential energy =',F19.10)") vtot
     write(IW,"('               TOTAL kinetic energy =',F19.10)") tkin
     write(IW,"('                 Virial ratio (V/T) =',F19.10)") virial
     write(IW,*)
  end subroutine print_scf_energy

  !> @In this implementation, we don’t need these parameters— they were added,
  !> @but they appear to be unnecessary right now.
  !> @brief Configures parameters for the Second-Order SCF (SOSCF) convergence accelerator.
  !> @detail Sets SOSCF-specific parameters.
  !> @author Konstantin Komarov, 2023
  !> @param[in] infos System information and control parameters.
  !> @param[inout] conv SCF convergence driver object.
  subroutine set_soscf_parametres(infos, conv)
    use types, only: information
    use scf_converger, only: scf_conv, soscf_converger

    type(information), target, intent(inout) :: infos
    type(scf_conv) :: conv

    integer :: i

    ! Through accessing the SOSCF converger set its parameters:
    do i = lbound(conv%sconv, 1), ubound(conv%sconv, 1)
      select type (sc => conv%sconv(i)%s)
        type is (soscf_converger)
          sc%level_shift = infos%control%soscf_lvl_shift
          sc%soscf_reset_mod = infos%control%soscf_reset_mod
      end select
    end do

  end subroutine set_soscf_parametres

  !> @brief Forms the ROHF Fock matrix in the MO basis using the Guest-Saunders method.
  !> @detail Transforms alpha and beta Fock matrices from the AO basis to the MO basis,
  !>         constructs the ROHF Fock matrix following the Guest-Saunders approach,
  !>         and optionally applies a level shift to virtual orbitals.
  !>         Reference: M. F. Guest, V. Saunders. Mol. Phys. 28, 819 (1974).
  !> @author Konstantin Komarov, 2023
  !> @param[inout] fock_a_ao Alpha Fock matrix in AO basis (triangular format).
  !> @param[inout] fock_b_ao Beta Fock matrix in AO basis (triangular format).
  !> @param[in] mo_a Alpha MO coefficients.
  !> @param[in] smat_full Full overlap matrix.
  !> @param[in] nocca Number of occupied alpha orbitals.
  !> @param[in] noccb Number of occupied beta orbitals.
  !> @param[in] nbf Number of basis functions.
  !> @param[in] vshift Level shift parameter for virtual orbitals.
  !> @param[inout] work1 Work array 1 (nbf x nbf).
  !> @param[inout] work2 Work array 2 (nbf x nbf).
  subroutine form_rohf_fock(fock_a_ao, fock_b_ao, &
                            mo_a, smat_full, &
                            nocca, noccb, nbf, vshift, &
                            work1, work2)
    use precision, only: dp
    use mathlib, only: orthogonal_transform_sym, &
                       orthogonal_transform2, &
                       unpack_matrix, &
                       pack_matrix

    implicit none

    real(kind=dp), intent(inout), dimension(:) :: fock_a_ao
    real(kind=dp), intent(inout), dimension(:) :: fock_b_ao
    real(kind=dp), intent(in), dimension(:,:) :: mo_a
    real(kind=dp), intent(in), dimension(:,:) :: smat_full
    real(kind=dp), intent(inout), dimension(:,:) :: work1
    real(kind=dp), intent(inout), dimension(:,:) :: work2
    integer, intent(in) :: nocca, noccb, nbf
    real(kind=dp), intent(in) :: vshift

    real(kind=dp), allocatable, dimension(:) :: fock_mo
    real(kind=dp), allocatable, dimension(:,:) :: &
          work_matrix, fock, fock_a, fock_b
    real(kind=dp) :: acc, aoo, avv, bcc, boo, bvv
    integer :: i, nbf_tri

    acc = 0.5_dp; aoo = 0.5_dp; avv = 0.5_dp
    bcc = 0.5_dp; boo = 0.5_dp; bvv = 0.5_dp
    nbf_tri = nbf * (nbf + 1) / 2

    ! Allocate full matrices
    allocate(work_matrix(nbf, nbf), &
             fock(nbf, nbf), &
             fock_mo(nbf_tri), &
             fock_a(nbf, nbf), &
             fock_b(nbf, nbf), &
             source=0.0_dp)

    ! Transform alpha and beta Fock matrices to MO basis
    call orthogonal_transform_sym(nbf, nbf, fock_a_ao, mo_a, nbf, fock_mo)
    fock_a_ao(:nbf_tri) = fock_mo(:nbf_tri)

    call orthogonal_transform_sym(nbf, nbf, fock_b_ao, mo_a, nbf, fock_mo)
    fock_b_ao(:nbf_tri) = fock_mo(:nbf_tri)

    ! Unpack triangular matrices to full matrices
    call unpack_matrix(fock_a_ao, fock_a)
    call unpack_matrix(fock_b_ao, fock_b)

    ! Construct ROHF Fock matrix in MO basis using Guest-Saunders method
    associate ( na => nocca &
              , nb => noccb &
      )
      fock(1:nb, 1:nb) = acc * fock_a(1:nb, 1:nb) &
                       + bcc * fock_b(1:nb, 1:nb)
      fock(nb+1:na, nb+1:na) = aoo * fock_a(nb+1:na, nb+1:na) &
                             + boo * fock_b(nb+1:na, nb+1:na)
      fock(na+1:nbf, na+1:nbf) = avv * fock_a(na+1:nbf, na+1:nbf) &
                               + bvv * fock_b(na+1:nbf, na+1:nbf)
      fock(1:nb, nb+1:na) = fock_b(1:nb, nb+1:na)
      fock(nb+1:na, 1:nb) = fock_b(nb+1:na, 1:nb)
      fock(1:nb, na+1:nbf) = 0.5_dp * (fock_a(1:nb, na+1:nbf) &
                                     + fock_b(1:nb, na+1:nbf))
      fock(na+1:nbf, 1:nb) = 0.5_dp * (fock_a(na+1:nbf, 1:nb) &
                                     + fock_b(na+1:nbf, 1:nb))
      fock(nb+1:na, na+1:nbf) = fock_a(nb+1:na, na+1:nbf)
      fock(na+1:nbf, nb+1:na) = fock_a(na+1:nbf, nb+1:na)

      ! Apply Vshift to the diagonal
      do i = nb+1, na
        fock(i,i) = fock(i,i) + vshift * 0.5_dp
      end do
      do i = na+1, nbf
        fock(i,i) = fock(i,i) + vshift
      end do
    end associate

    ! Back-transform ROHF Fock matrix to AO basis
    call dsymm('l', 'u', nbf, nbf, &
               1.0_dp, smat_full, nbf, &
                       mo_a, nbf, &
               0.0_dp, work1, nbf)
    call orthogonal_transform2('t', nbf, nbf, work1, nbf, fock, nbf, &
                               work_matrix, nbf, work2)
    call pack_matrix(work_matrix, fock_a_ao)

    deallocate(work_matrix, fock, fock_mo, fock_a, fock_b)

  end subroutine form_rohf_fock

  !> @brief Back-transforms a symmetric operator from the MO basis to the AO basis.
  !> @detail Computes the transformation Fao = S * V * Fmo * (S * V)^T,
  !>         where V are the MO coefficients and S is the overlap matrix,
  !>         typically used for converting the Fock matrix or similar
  !>         operators from MO to AO representation.
  !> @param[out] Fao Operator in AO basis (triangular format).
  !> @param[in] Fmo Operator in MO basis (triangular format).
  !> @param[in] smat_full Full overlap matrix in AO basis.
  !> @param[in] v MO coefficients.
  !> @param[in] nmo Number of molecular orbitals.
  !> @param[in] nbf Number of basis functions.
  !> @param[inout] sv Work array for S * V.
  !> @param[inout] work Work array for intermediate calculations.
  subroutine mo_to_ao(fao, fmo, smat_full, v, nmo, nbf, sv, work)
    use precision, only: dp
    use mathlib, only: pack_matrix, unpack_matrix
    use oqp_linalg

    implicit none

    real(kind=dp), intent(out) :: fao(:)
    real(kind=dp), intent(in) :: fmo(:)
    real(kind=dp), intent(in) :: smat_full(:,:)
    real(kind=dp), intent(in) :: v(*)
    real(kind=dp), intent(in) :: sv(*), work(*)
    integer, intent(in) :: nmo, nbf

    integer :: nbf2
    real(kind=dp), allocatable :: ftmp(:,:)

    allocate(ftmp(nbf,nbf))

    call unpack_matrix(fmo, ftmp)

    ! compute S*V
    call dsymm('l', 'u', nbf, nmo, &
               1.0_dp, smat_full, nbf, &
                       v,  nbf, &
               0.0_dp, sv, nbf)

    ! compute (S * V) * Fmo
    call dsymm('r', 'u', nbf, nmo, &
               1.0d0, ftmp, nbf, &
                      sv,  nbf, &
               0.0d0, work, nbf)

    ! compute ((S * V) * Fmo) * (S * V)^T
    call dgemm('n', 't', nbf, nbf, nmo, &
               1.0d0, work, nbf, &
                      sv, nbf, &
               0.0d0, ftmp, nbf)

    nbf2 = nbf*(nbf+1)/2
    call pack_matrix(ftmp, fao(:nbf2))

    deallocate(ftmp)

  end subroutine mo_to_ao

  !> @brief Computes the two-electron part (Coulomb and exchange) of the Fock matrix.
  !> @detail Forms the Coulomb (J) and exchange (K) contributions to the Fock matrix
  !>         using two-electron integrals,
  !>         with optional scaling of the exchange term for hybrid DFT methods.
  !> @param[in] basis Basis set information.
  !> @param[in] d Density matrices (triangular format).
  !> @param[inout] f Fock matrices to be updated (triangular format).
  !> @param[in] scalefactor Optional scaling factor for exchange (default = 1.0).
  !> @param[inout] infos System information.
  subroutine fock_jk(basis, d, f, scalefactor, infos)
    use precision, only: dp
    use io_constants, only: iw
    use util, only: measure_time
    use basis_tools, only: basis_set
    use types, only: information
    use int2_compute, only: int2_compute_t, int2_fock_data_t, &
                            int2_rhf_data_t, int2_urohf_data_t

    implicit none

    type(basis_set), intent(in) :: basis
    type(information), intent(inout) :: infos
    real(kind=dp), optional, intent(in) :: scalefactor

    integer :: i, ii, nf, nschwz
    real(kind=dp) :: scalef
    real(kind=dp), target, intent(in) :: d(:,:)
    real(kind=dp), intent(inout) :: f(:,:)

    type(int2_compute_t) :: int2_driver
    class(int2_fock_data_t), allocatable :: int2_data

    ! Initial Settings
    scalef = 1.0d0
    if (present(scalefactor)) scalef = scalefactor

    call measure_time(print_total=1, log_unit=IW)

    write(IW,"(/3x,'Form Two-Electron J and K Fock')")

    ! Initialize ERI calculations
    call int2_driver%init(basis, infos)
    call int2_driver%set_screening()
    int2_data = int2_rhf_data_t(nfocks=1, d=d, scale_exchange=scalefactor)

    call flush(IW)

    ! Constructing two electron Fock matrix
    call int2_driver%run(int2_data)
    nschwz = int2_driver%skipped

    ! Scaling (everything except diagonal is halved)
    f =  0.5 * int2_data%f(:,:,1)

    do nf = 1, ubound(f,2)
      ii = 0
      do i = 1, basis%nbf
         ii = ii + i
         f(ii,nf) = 2*f(ii,nf)
      end do
    end do

    call int2_driver%clean()

  end subroutine fock_jk

end module scf<|MERGE_RESOLUTION|>--- conflicted
+++ resolved
@@ -188,7 +188,13 @@
     real(kind=dp), allocatable :: qmat(:,:)  ! Orthogonalization matrix
     real(kind=dp), allocatable, target :: work1(:,:)  ! Work matrix 1
     real(kind=dp), allocatable, target :: work2(:,:)  ! Work matrix 2
-
+    !==============================================================================
+    ! Matrices and Vectors for SCF Calculation
+    !==============================================================================
+    logical :: do_rstctmo
+    real(kind=dp), allocatable, dimension(:,:) :: mo_a_for_rstctmo, mo_b_for_rstctmo
+    real(kind=dp), allocatable :: mo_energy_a_for_rstctmo(:)
+     
     !==============================================================================
     ! Tag Arrays for Accessing Data
     !==============================================================================
@@ -383,7 +389,18 @@
         allocate(mo_e_b_prev(nbf), source=0.0_dp)
       end if
     end if
-
+    !==============================================================================
+    ! Initialize XAS parameters
+    !==============================================================================    
+    do_rstctmo = infos%control%rstctmo
+    if(do_mom .and. do_rstctmo) call show_message('* Error: Use either MOM or RSTCTMO',WITH_ABORT)
+    if (do_rstctmo) then
+      allocate(mo_a_for_rstctmo(nbf,nbf), &
+                mo_b_for_rstctmo(nbf,nbf), &
+                mo_energy_a_for_rstctmo(nbf), &
+                work(nbf,nbf), &
+                source=0.0_dp)
+    end if    
     !==============================================================================
     ! Initialize Vshift Parameters (currently only works for ROHF)
     !==============================================================================
@@ -524,352 +541,6 @@
                        verbose=infos%control%verbose)
       end if
 
-<<<<<<< HEAD
-     character(len=*), parameter :: subroutine_name = "scf_driver"
-
-     type(basis_set), intent(in) :: basis
-     type(information), target, intent(inout) :: infos
-     type(dft_grid_t), intent(in) :: molGrid
-     integer :: i, ii, iter, nschwz, nbf, nbf_tri, nbf2, ok, maxit
-     real(kind=dp) :: ehf, ehf1, nenergy, etot, diffe, e_old, psinrm, &
-                 scalefactor,vne, vnn, vee, vtot, virial, tkin
-     real(kind=dp), allocatable :: tempvec(:), lwrk(:), lwrk2(:)
-     real(kind=dp), allocatable, target :: smat_full(:,:), pdmat(:,:), pfock(:,:), rohf_bak(:)
-     real(kind=dp), allocatable, target :: dold(:,:), fold(:,:)
-     integer :: nfocks, diis_reset
-!    For DIIS
-     real(kind=dp) :: diis_error
-     real(kind=dp), parameter :: ethr_cdiis_big = 2.0_dp
-     real(kind=dp), parameter :: ethr_ediis = 1.0_dp
-     integer :: diis_nfocks, diis_stat, maxdiis
-     character(len=6), dimension(5) :: diis_name
-!    Vshift
-     real(kind=dp) :: vshift, H_U_gap, H_U_gap_crit
-     logical :: vshift_last_iter
-
-     type(scf_conv) :: conv
-     class(scf_conv_result), allocatable :: conv_res
-     character(16) :: scf_name = ""
-     real(kind=dp) :: eexc, totele, totkin
-     logical :: is_dft, diis_reset_condition
-     integer :: scf_type
-!    MOM
-     logical :: do_mom, step_0_mom, do_mom_flag
-     real(kind=dp), allocatable, dimension(:,:) :: mo_a_for_mom, mo_b_for_mom, work
-
-     integer :: nelec, nelec_a, nelec_b
-     integer, parameter :: scf_rhf  = 1, &
-                           scf_uhf  = 2, &
-                           scf_rohf = 3
-     real(kind=dp), allocatable :: pfxc(:,:), qmat(:,:)
-
-     type(int2_compute_t) :: int2_driver
-     class(int2_fock_data_t), allocatable :: int2_data
-!    pFON 
-     logical :: do_pfon
-     real(kind=dp) :: beta_pfon, start_temp, end_temp, temp_pfon
-     real(kind=dp) :: electron_sum_a, electron_sum_b, pfon_start_temp 
-     real(kind=dp), allocatable :: occ_a(:), occ_b(:)
-     real(kind=dp) :: sum_occ_alpha, sum_occ_beta, cooling_rate
-     real(kind=dp) :: pfon_cooling_rate, pfon_nsmear
-     real(kind=dp) :: last_cooled_temp = 0.0_dp 
-     integer :: nsmear 
-!    rstctmo
-     logical :: do_rstctmo
-     real(kind=dp), allocatable, dimension(:,:) :: mo_a_for_rstctmo, mo_b_for_rstctmo
-  ! tagarray
-     real(kind=dp), contiguous, pointer :: &
-       dmat_a(:), dmat_b(:), fock_a(:), fock_b(:), hcore(:), mo_b(:,:), &
-       smat(:), tmat(:), mo_a(:,:), &
-       mo_energy_b(:), mo_energy_a(:), mo_energy_a_for_mom(:), mo_energy_a_for_rstctmo(:)
-     character(len=*), parameter :: tags_general(3) = (/ character(len=80) :: &
-       OQP_SM, OQP_TM, OQP_Hcore /)
-     character(len=*), parameter :: tags_alpha(4) = (/ character(len=80) :: &
-       OQP_FOCK_A, OQP_DM_A, OQP_E_MO_A, OQP_VEC_MO_A /)
-     character(len=*), parameter :: tags_beta(4) = (/ character(len=80) :: &
-       OQP_FOCK_B, OQP_DM_B, OQP_E_MO_B, OQP_VEC_MO_B /)
-
-  !  Default values
-
-  !  MOM settings
-  !  Current MOM option works for both RHF and ROHF
-     do_mom = infos%control%mom
-  !  Vshift settings
-  !  Current VSHIFT only works for ROHF
-     vshift = infos%control%vshift
-     vshift_last_iter=.false.
-     H_U_gap_crit=0.02_dp
-
-  !  rstctmo
-     do_rstctmo = infos%control%rstctmo
-
-  !  pFON settings
-     do_pfon = .false. 
-     do_pfon = infos%control%pfon 
-     start_temp = infos%control%pfon_start_temp
-     cooling_rate = infos%control%pfon_cooling_rate
-     if (start_temp <= 0.0_dp) then 
-         start_temp = 2000.0_dp 
-     end if 
-     temp_pfon  = start_temp
-     if (temp_pfon < 1.0_dp) temp_pfon = 1.0_dp
-
-     beta_pfon = 1.0_dp / (kB_HaK * temp_pfon)
-
-  !  DIIS options
-  !  none IS NOT recommended!
-  !  c-DIIS: Default commutator DIIS
-  !  e-DIIS: Energy-Weighted DIIS
-  !  a-DIIS: Augmented DIIS
-  !  v-DIIS: Vshift with DIIS, which will be eventually become c-DIIS
-  !  MOM: Maximum Overlap Method for better convergency
-
-     diis_error = 2.0_dp
-     diis_name = [character(len=6) :: "none", "c-DIIS","e-DIIS","a-DIIS","v-DIIS"]
-  !  Read calculation metadata from infos
-     is_dft = infos%control%hamilton >= 20
-     select case (infos%control%scftype)
-     case (1)
-       scf_type = scf_rhf
-     case (2)
-       scf_type = scf_uhf
-     case (3)
-       scf_type = scf_rohf
-     end select
-  !  Total number of electrons
-     nelec = infos%mol_prop%nelec
-     nelec_a = infos%mol_prop%nelec_a
-     nelec_b = infos%mol_prop%nelec_b
-  !  Matrix size
-     nbf = basis%nbf
-     nbf_tri = nbf*(nbf+1)/2
-     nbf2 = nbf*nbf
-     maxit = infos%control%maxit
-     maxdiis = infos%control%maxdiis
-     diis_reset = infos%control%diis_reset_mod
-  !  DFT
-     if (.not.is_dft) then
-         scalefactor = 1.0_dp
-     else
-         scalefactor = infos%dft%HFscale
-     end if
-  !  SCF Type
-     select case (scf_type)
-     case (scf_rhf)
-       scf_name = "RHF"
-       nfocks = 1
-       diis_nfocks = 1
-     case (scf_uhf)
-       scf_name = "UHF"
-       nfocks = 2
-       diis_nfocks = 2
-     case (scf_rohf)
-       scf_name = "ROHF"
-       nfocks = 2
-       diis_nfocks = 1
-     end select
-
-     if(do_mom .and. do_rstctmo) call show_message('* Error: Use either MOM or RSTCTMO',WITH_ABORT)
-  !  Now we are allocating dynamic memories of tag arrays
-  !  Tag arrays
-     call data_has_tags(infos%dat, tags_general, module_name, subroutine_name, WITH_ABORT)
-     call tagarray_get_data(infos%dat, OQP_Hcore, hcore)
-     call tagarray_get_data(infos%dat, OQP_SM, smat)
-     call tagarray_get_data(infos%dat, OQP_TM, tmat)
-
-     call data_has_tags(infos%dat, tags_alpha, module_name, subroutine_name, WITH_ABORT)
-     call tagarray_get_data(infos%dat, OQP_FOCK_A, fock_a)
-     call tagarray_get_data(infos%dat, OQP_DM_A, dmat_a)
-     call tagarray_get_data(infos%dat, OQP_E_MO_A, mo_energy_a)
-     call tagarray_get_data(infos%dat, OQP_VEC_MO_A, mo_a)
-
-     if (nfocks > 1) then
-       call data_has_tags(infos%dat, tags_beta, module_name, subroutine_name, WITH_ABORT)
-       call tagarray_get_data(infos%dat, OQP_FOCK_B, fock_b)
-       call tagarray_get_data(infos%dat, OQP_DM_B, dmat_b)
-       call tagarray_get_data(infos%dat, OQP_E_MO_B, mo_energy_b)
-       call tagarray_get_data(infos%dat, OQP_VEC_MO_B, mo_b)
-     endif
-
-     allocate(smat_full(nbf,nbf), pdmat(nbf_tri,nfocks), pfock(nbf_tri,nfocks), &
-              qmat(nbf,nbf), &
-              stat=ok, &
-              source=0.0_dp)
-  !  Alloc work matrices for MOM
-     if (do_mom) then
-        step_0_mom = .true.
-        do_mom_flag=.false.
-        allocate(mo_a_for_mom(nbf,nbf), &
-                 mo_b_for_mom(nbf,nbf), &
-                 mo_energy_a_for_mom(nbf), &
-                 work(nbf,nbf), &
-                 source=0.0_dp)
-     end if
-  !  For rstctmo
-     if (do_rstctmo) then
-        allocate(mo_a_for_rstctmo(nbf,nbf), &
-                 mo_b_for_rstctmo(nbf,nbf), &
-                 mo_energy_a_for_rstctmo(nbf), &
-                 work(nbf,nbf), &
-                 source=0.0_dp)
-     end if
-
-     if(ok/=0) call show_message('Cannot allocate memory for SCF',WITH_ABORT)
-  !  Incremental Fock building for Direct SCF
-     if (infos%control%scf_incremental /= 0) then
-       allocate( dold(nbf_tri,nfocks), fold(nbf_tri,nfocks), &
-                stat=ok, &
-                source=0.0_dp)
-       if(ok/=0) call show_message('Cannot allocate memory for SCF',WITH_ABORT)
-     end if
-  !  DFT
-     if (is_dft) then
-       allocate(pfxc(nbf_tri,nfocks), &
-                stat=ok, &
-                source=0.0_dp)
-       if(ok/=0) call show_message('Cannot allocate memory for temporary vectors',WITH_ABORT)
-     end if
-  !  ROHF temporary arrays
-     if (scf_type == scf_rohf .or. is_dft) then
-       allocate(tempvec(nbf2), &
-                stat=ok, &
-                source=0.0_dp)
-       if(ok/=0) call show_message('Cannot allocate memory for temporary vectors',WITH_ABORT)
-     end if
-     if (scf_type == scf_rohf) then
-       allocate(lwrk(nbf), lwrk2(nbf2), rohf_bak(nbf_tri), &
-                stat=ok, &
-                source=0.0_dp)
-       if(ok/=0) call show_message('Cannot allocate memory for ROHF temporaries',WITH_ABORT)
-     end if
-
-  !  Allocating dynamic memories done
-
-     call measure_time(print_total=1, log_unit=iw)
-
-     call matrix_invsqrt(smat, qmat, nbf)
-
-  !  First Compute Nuclear-Nuclear energy
-     nenergy = e_charge_repulsion(infos%atoms%xyz, infos%atoms%zn - infos%basis%ecp_zn_num)
-
-  !  During guess, the Hcore, Q nd Overlap matrices were formed.
-  !  Using these, the initial orbitals (VEC) and density (Dmat) were subsequently computed.
-  !  Now we are going to calculate ERI(electron repulsion integrals) to form a new FOCK
-  !  matrix.
-
-  !  Vshift settings
-  !   vshift = infos%control%vshift
-  !   vshift_last_iter=.false.
-  !   H_U_gap_crit=0.02_dp
-
-  !  Initialize ERI calculations
-     call int2_driver%init(basis, infos)
-     call int2_driver%set_screening()
-     call flush(iw)
-
-  !  The main Do loop of SCF
-     select case (scf_type)
-     case (scf_rhf)
-         pdmat(:,1) = dmat_a
-         allocate(int2_rhf_data_t :: int2_data)
-         int2_data = int2_rhf_data_t(nfocks=1, d=pdmat, scale_exchange=scalefactor)
-     case (scf_uhf, scf_rohf)
-         pdmat(:,1) = dmat_a
-         pdmat(:,2) = dmat_b
-         allocate(int2_urohf_data_t :: int2_data)
-         int2_data = int2_urohf_data_t(nfocks=2, d=pdmat, scale_exchange=scalefactor)
-     end select
-     call unpack_matrix(smat,smat_full,nbf,'U')
-
-!    Variable DIIS options:
-!      a) If we use VSHIFT option, the combination of e-DIIS and c-DIIS is used,
-!      since e-DIIS can better reduce total energy than c-DIIS.
-!      Once sufficiently converged, c-DIIS is used to finalize the SCF.
-!      b) If VSHIFT is not set, c-DIIS is default.
-!      c) If vdiis (diis_type=5) is chosen, the VSHIFT is initally turned on.
-!      d) if MOM=.true., MOM turns on if DIIS error < mom_switch
-     if (infos%control%diis_type == 5) then
-        call conv%init(ldim=nbf, maxvec=maxdiis, &
-             subconvergers=[conv_cdiis, conv_ediis, conv_cdiis], &
-             thresholds=[ethr_cdiis_big, ethr_ediis, infos%control%vdiis_cdiis_switch], &
-             overlap=smat_full, overlap_sqrt=qmat, &
-             num_focks=diis_nfocks, verbose=1)
-        if (infos%control%vshift == 0.0_dp) then
-           infos%control%vshift=0.1_dp
-           vshift=0.1_dp
-           call show_message("")
-           call show_message('Setting VSHIFT=0.1, since VDIIS is chosen without VSHIFT value.')
-        endif
-     elseif (infos%control%vshift /= 0.0_dp) then
-        call conv%init(ldim=nbf, maxvec=maxdiis, &
-             subconvergers=[conv_cdiis, conv_ediis, conv_cdiis], &
-             thresholds=[ethr_cdiis_big, ethr_ediis, infos%control%vshift_cdiis_switch], &
-             overlap=smat_full, overlap_sqrt=qmat, &
-             num_focks=diis_nfocks, verbose=1)
-     else
-!    Normally, c-DIIS works best. But one can choose others (e-DIIS and a-DIIS).
-        call conv%init(ldim=nbf, maxvec=maxdiis, &
-             subconvergers=[infos%control%diis_type], &
-             thresholds=[infos%control%diis_method_threshold], &
-             overlap=smat_full, overlap_sqrt=qmat, &
-             num_focks=diis_nfocks, verbose=1)
-     endif
-
-     eexc = 0.0_dp
-     e_old = 0.0_dp
-
-  !  SCF Options
-     write(iw,'(/5X,"SCF options"/ &
-                &5X,18("-")/ &
-                &5X,"SCF type = ",A,5x,"MaxIT = ",I5/, &
-                &5X,"MaxDIIS = ",I5,17x,"Conv = ",F14.10/, &
-                &5X,"DIIS Type = ",A/, &
-                &5X,"vDIIS_cDIIS_Switch = ",F8.5,3x,"vDIIS_vshift_Switch = ",F8.5/, &
-                &5X,"DIIS Reset Mod = ",I5,10x,"DIIS Reset Conv = ",F12.8/, &
-                &5X,"VShift = ",F8.5,15X,"VShift_cDIIS_Switch = ",F8.5)') &
-                & scf_name, infos%control%maxit, &
-                & infos%control%maxdiis, infos%control%conv, &
-                & diis_name(infos%control%diis_type), &
-                & infos%control%vdiis_cdiis_switch, infos%control%vdiis_vshift_switch, &
-                & infos%control%diis_reset_mod, infos%control%diis_reset_conv, &
-                & infos%control%vshift, infos%control%vshift_cdiis_switch
-     write(iw,'(5X,"MOM = ",L5,21X,"MOM_Switch = ",F8.5)') &
-                & infos%control%mom, infos%control%mom_switch 
-     write(iw,'(5X,"pFON = ",L5,20X,"pFON Start Temp. = ",F9.2,/, &
-                5X, "pFON Cooling Rate = ", F9.2,2X," pFON Num. Smearing = ",F8.5)') &
-                infos%control%pfon, infos%control%pfon_start_temp, &
-                infos%control%pfon_cooling_rate, infos%control%pfon_nsmear
-     write(iw, '(5X,"rstctmo = ",L5)') infos%control%rstctmo
-     !  Initial message
-     if (infos%control%pfon) then
-           write(IW,fmt="&
-                 &(/3x,'Direct SCF iterations begin.'/, &
-                 &  3x,113('='),/ &
-                 &  4x,'Iter',9x,'Energy',12x,'Delta E',9x,'Int Skip',5x,'DIIS Error',5x,'Shift',5x,'Method',5x,'pFON'/ &
-                 &  3x,113('='))")
-     else
-          write(IW,fmt="&
-                 &(/3x,'Direct SCF iterations begin.'/, &
-                 &  3x,93('='),/ &
-                 &  4x,'Iter',9x,'Energy',12x,'Delta E',9x,'Int Skip',5x,'DIIS Error',5x,'Shift',5x,'Method'/ &
-                 &  3x,93('='))")
-     endif
-     call flush(iw)
-     do iter = 1, maxit
-
-  !     The main SCF iteration loop
-
-  !   If we need to restrict MO after reading json, we need to do it from the first iteration.
-      if (do_rstctmo) then
-        mo_energy_a_for_rstctmo = mo_energy_a
-        mo_a_for_rstctmo = mo_a 
-      end if
-
-!     pFON Cooling
-      if (cooling_rate <= 0.0_dp) then
-          cooling_rate = 50_dp 
-      end if 
-=======
     case (1) ! Pure SOSCF Accelerator
       use_soscf = .true.
       ! Pure SOSCF strategy
@@ -920,7 +591,6 @@
                        num_focks=diis_nfocks, &
                        verbose=infos%control%verbose)
       end if
->>>>>>> c0ccabae
 
       ! Configure the SOSCF converger with SOSCF input parameters
       call set_soscf_parametres(infos, conv)
@@ -1407,10 +1077,18 @@
 
         initial_mom_iter = .false.
       end if
-
+      !----------------------------------------------------------------------------
+      ! Apply XAS if enabled
+      !----------------------------------------------------------------------------
+      if (do_rstctmo) then
+        mo_energy_a_for_rstctmo = mo_energy_a
+        mo_a_for_rstctmo = mo_a
+        call mo_reorder(infos, mo_a_for_rstctmo, mo_energy_a_for_rstctmo, &
+                           mo_a, mo_energy_a, smat_full)
+      end if    
       !----------------------------------------------------------------------------
       ! Build New Density Matrix from Updated Orbitals
-      !----------------------------------------------------------------------------
+      !----------------------------------------------------------------------------  
       if (int2_driver%pe%rank == 0) then
         if (do_pfon) then
           ! pFON density build with fractional occupations
@@ -1455,118 +1133,6 @@
         end if
       end if
 
-<<<<<<< HEAD
-  !     Restrict MO (same as MOM keyword)
-        if (do_rstctmo) then
-            call mo_reorder(infos, mo_a_for_rstctmo, mo_energy_a_for_rstctmo, &
-                           mo_a, mo_energy_a, smat_full)
-        end if
-
-  !     New density matrix in AO basis using MO.
-        if (int2_driver%pe%rank == 0) then
-            if (.not. do_pfon) then 
-                call get_ab_initio_density(pdmat(:,1),mo_a,pdmat(:,2),mo_b,infos,basis)
-            else 
-                call build_pfon_density(pdmat, mo_a, mo_b, occ_a, occ_b, scf_type, nbf, nelec_a, nelec_b)
-            end if
-        end if 
-        call int2_driver%pe%bcast(pdmat, size(pdmat))
- !     Checking the HOMO-LUMO gaps for predicting SCF convergency
-        if ((iter > 10).and.(vshift==0.0_dp)) then
-           select case (scf_type)
-           case (scf_rhf)
-              H_U_gap=mo_energy_a(nelec/2)-mo_energy_a(nelec/2-1)
-           case (scf_uhf)
-              H_U_gap=mo_energy_a(nelec/2)-mo_energy_a(nelec/2-1)
-           case (scf_rohf)
-              H_U_gap=mo_energy_a(nelec_a+1)-mo_energy_a(nelec_a)
-           end select
-        endif
-
-  !  End of Iteration
-     end do
-
-     if (iter>maxit) then
-       write(iw,"(3x,64('-')/10x,'SCF is not converged ....')")
-       infos%mol_energy%SCF_converged=.false.
-     else
-       write(iw,"(3x,64('-')/10x,'SCF convergence achieved ....')")
-       infos%mol_energy%SCF_converged=.true.
-     end if
-
-     write(iw,"(/' Final ',A,' energy is',F20.10,' after',I4,' iterations'/)") trim(scf_name), etot, iter
-
-     if (is_dft) then
-       write(iw,*)
-       write(iw,"(' DFT: XC energy              = ',F20.10)") eexc
-       write(iw,"(' DFT: total electron density = ',F20.10)") totele
-       write(iw,"(' DFT: number of electrons    = ',I9,/)") nelec
-     end if
-  !
-     if (scf_type == scf_uhf .and. nelec_b /= 0) then
-         call int2_driver%pe%bcast(mo_b, size(mo_b))
-         call int2_driver%pe%bcast(mo_energy_b, size(mo_energy_b))
-     end if
-
-     call int2_driver%pe%bcast(mo_a, size(mo_a))
-     call int2_driver%pe%bcast(pdmat, size(pdmat))
-     call int2_driver%pe%bcast(mo_energy_a, size(mo_energy_a))
-
-     select case (scf_type)
-     case (scf_rhf)
-       fock_a = pfock(:,1)
-       dmat_a = pdmat(:,1)
-     case (scf_uhf)
-       fock_a = pfock(:,1)
-       fock_b = pfock(:,2)
-       dmat_a = pdmat(:,1)
-       dmat_b = pdmat(:,2)
-     case (scf_rohf)
-       fock_a = rohf_bak
-       call mo_to_ao(fock_b, pfock(:,2), smat, mo_a, nbf, nbf)
-       dmat_a = pdmat(:,1) - pdmat(:,2)
-       dmat_b = pdmat(:,2)
-       mo_b = mo_a
-       mo_energy_b = mo_energy_a
-     end select
-
-  !  Print out the molecular orbitals
-     call print_mo_range(basis, infos, mostart=1, moend=nbf)
-
-  !  Print out the results
-     psinrm = 0.0_dp
-     tkin = 0.0_dp
-     do i = 1, diis_nfocks
-       psinrm = psinrm + traceprod_sym_packed(pdmat(:,i),smat,nbf)/nelec
-       tkin = tkin + traceprod_sym_packed(pdmat(:,i),tmat,nbf)
-     end do
-
-  !  Writing out final results
-     vne = ehf1 - tkin
-     vee = etot - ehf1 - nenergy
-     vnn = nenergy
-     vtot = vne + vnn + vee
-     virial = - vtot/tkin
-     call print_scf_energy(psinrm, ehf1, nenergy, etot, vee, vne, vnn, vtot, tkin, virial)
-
-  !  Save results to infos.
-     infos%mol_energy%energy = etot
-     infos%mol_energy%psinrm = psinrm
-     infos%mol_energy%ehf1 = ehf1
-     infos%mol_energy%vee = vee
-     infos%mol_energy%nenergy = nenergy
-     infos%mol_energy%vne = vne
-     infos%mol_energy%vnn = vnn
-     infos%mol_energy%vtot = vtot
-     infos%mol_energy%tkin = tkin
-     infos%mol_energy%virial = virial
-     infos%mol_energy%energy = etot
-
-  !  Clean up
-     call int2_driver%clean()
-
-     call measure_time(print_total=1, log_unit=iw)
-=======
     ! End of Main SCF Iteration Loop
     end do
 
@@ -1691,8 +1257,6 @@
        if (allocated(mo_b_prev))   deallocate(mo_b_prev)
        if (allocated(mo_e_b_prev)) deallocate(mo_e_b_prev)
     end if
->>>>>>> c0ccabae
-
   end subroutine scf_driver
 
   !> @brief Prints the final energy components of the SCF calculation.
@@ -1993,5 +1557,163 @@
     call int2_driver%clean()
 
   end subroutine fock_jk
-
+ subroutine mo_reorder(infos, Va, Ea, Vb, Eb, Sq)
+!  Va, Ea: MO and MO energies of Previous Point
+!  Vb, Eb: MO and MO energies of Current Point
+!  The Vb and Eb are reordered based on the orders of Va and Ea.
+!  Sq: Square Form of Overlap Matrix in AO
+   use precision, only: dp
+   use io_constants, only: iw
+   use types, only: information
+
+   implicit none
+
+   type(information), intent(inout) :: infos
+   real(kind=dp), intent(inout), dimension(:,:) :: Va, Vb ! (nbf, nbf)
+   real(kind=dp), intent(inout), dimension(:) :: Ea, Eb    ! (nbf)
+   real(kind=dp), intent(in), dimension(:,:) :: Sq    ! (nbf, nbf)
+
+   integer :: i, loc
+   real(kind=dp) :: tmp, tmp2, tmp_abs
+   real(kind=dp), allocatable, dimension(:,:) :: scr, smo
+   logical, allocatable, dimension(:) :: pr
+   integer, allocatable, dimension(:) :: locs
+   integer :: na, nbf
+
+   write(iw, fmt='(/," MOM is on: Reordering the New MO and MO energies....")')
+
+   nbf = infos%basis%nbf
+   na = infos%mol_prop%nelec_a
+
+   allocate(scr(nbf,nbf), &
+            smo(nbf,nbf), &
+            source=0.0_dp)
+   allocate(pr(nbf), source=.false.)
+   allocate(locs(nbf), source=0)
+
+   call dgemm('t', 'n', nbf, nbf, nbf, &
+               1.0_dp, Va, nbf, &
+                       Sq, nbf, &
+               0.0_dp, scr, nbf)
+   call dgemm('n', 'n', nbf, nbf, nbf, &
+               1.0_dp, scr, nbf, &
+                       Vb, nbf, &
+               0.0_dp, smo, nbf)
+!  Now Smo is overlap matrix in MO, row and column corresponds to Old and New MOs.
+   do i = 1, nbf
+     smo(:,i) = smo(:,i) / norm2(smo(:,i))
+   end do
+!  Finding out the location of maximum value in column i
+   do i = 1, nbf
+     loc = maxloc(abs(smo(:nbf,i)), dim=1)
+     locs(i) = loc
+     pr(loc) = .true.
+   enddo
+!  Checking printouts
+   if (.not.all(pr)) then
+     write(iw, fmt='(/,"   Warning")')
+     write(iw, fmt='(" Some orbitals are missing in reordering")')
+     write(iw, advance='no', fmt='(" Their indices are:")')
+     do i = 1, nbf
+       if (.not.pr(i)) write(iw, advance='no', fmt='(I4,",")') i
+     end do
+     write(iw,*)
+     write(iw, fmt='(/,"   Error. Stop")')
+     write(iw, fmt='(" Some orbitals are missing in reordering")')
+     write(iw,*)
+   end if
+
+   write(iw,fmt='(x,a)') 'Old MO Index ---> New MO Index'
+   do i = 1, nbf
+     tmp_abs = maxval(abs(smo(:nbf,i)), dim=1)
+     loc = maxloc(abs(smo(:nbf,i)), dim=1)
+     tmp = smo(loc,i)
+     tmp2 = smo(i,i)
+
+     if ((loc.ne.i).and.(i.le.na+1)) then
+       write(iw, advance='no', &
+        fmt='(5x,i4,14x,i4)') i, loc
+       if (i == na-1) write(iw, advance='no',fmt='(2x,a)') ' HOMO'
+       if (i == na) write(iw, advance='no',fmt='(2x,a)') ' LUMO'
+       if (i /= loc .and. tmp_abs < 0.9d+00) then
+         write(iw, fmt='(2x,a)') &
+         ' rearranged, WARNING'
+       elseif (i == loc .and. tmp_abs < 0.9d+00) then
+         write(iw, fmt='(2x,a)')  &
+         ' WARNING'
+       elseif (i /= loc .and. tmp_abs > 0.9d+00) then
+         write(iw, fmt='(2x,a)') &
+         ' rearranged'
+       else
+         write(iw,*)
+       end if
+     endif
+   enddo
+
+!  Reordering MO and MO energies of Current point.
+   call reorderMOs(Vb, Eb, Smo, nbf, nbf, 1, na+1)
+
+ end subroutine mo_reorder
+!> @brief      This routine reorders orbitals to maximum overlap.
+ subroutine reordermos(v,e,smo,l0,nbf,lr1,lr2)
+    use precision, only: dp
+
+    implicit none
+
+    real(kind=dp), intent(inout), dimension(nbf,*) :: V
+    real(kind=dp), intent(in), dimension(*) :: E
+    real(kind=dp), intent(in), dimension(l0,*) :: Smo
+    integer :: l0, nbf, lr1, lr2
+
+    integer, allocatable, dimension(:) :: iwrk, iwrk2
+    real(kind=dp), allocatable, dimension(:) :: wrk
+    integer :: i, j, k, ip1
+    real(kind=dp) :: ss, smax
+
+    allocate(iwrk(l0), iwrk2(l0), source=0)
+    allocate(wrk(l0), source=0.0_dp)
+
+    do i = 1, l0
+      smax = 0.0_dp
+      iwrk(i) = 0
+      do j = 1, l0
+        do k = 1, i
+          if(iwrk(k)==j) cycle
+        end do
+        ss = abs(smo(i,j))
+        if(ss > smax) then
+          smax = ss
+          iwrk(i) = j
+        end if
+      end do
+      if(smo(i, iwrk(i)) < 0.0_dp) then
+        do j = 1, nbf
+          v(j,iwrk(i)) = -v(j,iwrk(i))
+        end do
+      end if
+    end do
+
+    iwrk2 = iwrk
+
+    do i = lr1, lr2
+       j = iwrk(i)
+       call dswap(nbf,v(1,i),1,v(1,j),1)
+       ip1 = i+1
+       do k = ip1, lr2
+          if(iwrk(k)==i) iwrk(k) = j
+       end do
+    end do
+
+    iwrk = iwrk2
+    do i = lr1, lr2
+       j = iwrk(i)
+       call dswap(1,e(i),1,e(j),1)
+       ip1 = i+1
+       do k = ip1, lr2
+          if(iwrk(k)==i) iwrk(k) = j
+       end do
+    end do
+    return
+ end subroutine
+ 
 end module scf