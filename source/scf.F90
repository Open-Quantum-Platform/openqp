--- conflicted
+++ resolved
@@ -137,15 +137,11 @@
     real(kind=dp) :: delta_dens_a   ! for ROHFFIX
     real(kind=dp) :: delta_dens_b   ! for ROHFFIX
     real(kind=dp), allocatable :: dens_prev(:,:) ! Previous density
-<<<<<<< HEAD
 
     !==============================================================================
     ! TRAH Convergence Acceleration Parameters
     !==============================================================================
     logical :: use_trah = .false.
-
-=======
->>>>>>> c42a95a7
     !==============================================================================
      ! Virtual Orbital Shift Parameters (for ROHF)
     !==============================================================================
@@ -645,7 +641,6 @@
       !----------------------------------------------------------------------------
       ! Form Special ROHF Fock Matrix and Apply Vshift (if ROHF calculation)
       !----------------------------------------------------------------------------
-<<<<<<< HEAD
       do_check = (scf_type == scf_rohf) .and. &
            ( .not.(use_soscf .or. use_trah) .or. iter == 1 )
       if (do_check) then
@@ -658,29 +653,6 @@
                                 nelec_a, nelec_b, nbf, vshift, work1, work2)
         ! Combine alpha and beta densities for ROHF
         pdmat(:,1) = pdmat(:,1) + pdmat(:,2)
-=======
-      if (scf_type == scf_rohf) then
-        if (.not. use_soscf .or. iter ==1 ) then
-          ! Store the original alpha Fock matrix before ROHF transformation
-          ! This is needed to preserve it for energy evaluation and printing
-          rohf_bak(:,1) = pfock(:,1)
-          rohf_bak(:,2) = pfock(:,2)
-
-          ! Turn off level shifting for the final iteration if requested
-          if (vshift_last_iter) vshift = 0.0_dp
-
-          ! Apply the Guest-Saunders ROHF Fock transformation
-          ! This creates a modified Fock matrix with proper coupling between
-          ! closed-shell, open-shell, and virtual orbital spaces
-          call form_rohf_fock(pfock(:,1),pfock(:,2), mo_a, smat_full, &
-                              nelec_a, nelec_b, nbf, vshift, work1, work2)
-
-          ! Combine alpha and beta densities for ROHF
-          ! This is needed because ROHF uses a single set of MOs for both spins,
-          ! so we need the total density for the next iteration
-          pdmat(:,1) = pdmat(:,1) + pdmat(:,2)
-        end if
->>>>>>> c42a95a7
       end if
 
       !----------------------------------------------------------------------------
@@ -851,41 +823,11 @@
           end if
         else
           if (vshift_last_iter) vshift = 0.0_dp
-<<<<<<< HEAD
           call handle_soscf_trah_rohf(use_soscf, use_trah, scf_type, pfock, rohf_bak, &
                                       mo_a, mo_b, mo_energy_a, mo_energy_b, &
                                       qmat, smat_full, nelec_a, nelec_b, nbf, nbf_tri, vshift, &
                                       work1, work2, infos, basis, &
                                       dens_prev, pdmat)
-=======
-          if (use_soscf) then
-             if(scf_type == scf_rohf) then
-               rohf_bak(:,1) = pfock(:,1)
-               rohf_bak(:,2) = pfock(:,2)
-               call form_rohf_fock(pfock(:,1),pfock(:,2), mo_a, smat_full, &
-                                   nelec_a, nelec_b, nbf, vshift, work1, work2)
-            endif
-            call get_ab_initio_orbital(pfock(:,1), mo_a, mo_energy_a, qmat)
-            if (scf_type == scf_rohf) mo_b = mo_a 
-            if (scf_type == scf_uhf) &
-              call get_ab_initio_orbital(pfock(:,2), mo_b, mo_energy_b, qmat)
-            call get_ab_initio_density(dens_prev(:,1),mo_a,dens_prev(:,2),mo_b,infos,basis)
-            if (scf_type == scf_rohf) then
-              delta_dens_a = 0
-              delta_dens_b = 0
-              do i=1, nbf_tri
-                 delta_dens_a = delta_dens_a + abs(dens_prev(i,1) - pdmat(i,1) )
-                 delta_dens_b = delta_dens_b + abs(dens_prev(i,2) - pdmat(i,2) )
-              end do
-              if (delta_dens_a>0.1) &
-                call rohf_fix(mo_a, mo_energy_a, pdmat(:,1), smat_full, nelec_a, nbf, nbf)
-              if (delta_dens_b>0.1) &
-                call rohf_fix(mo_b, mo_energy_b, pdmat(:,2), smat_full, nelec_b, nelec_a, nbf)
-              pdmat(:,1) = pdmat(:,1) + pdmat(:,2)
-            end if
-          end if
->>>>>>> c42a95a7
-          exit
         end if
       elseif ((abs(diis_error) < infos%control%conv) .and. (vshift /= 0.0_dp)) then
         ! Converged but need one more iteration with vshift=0
@@ -1079,12 +1021,7 @@
       dmat_b = pdmat(:,2)
       mo_b = mo_a
       mo_energy_b = mo_energy_a
-<<<<<<< HEAD
-=======
-
-    end select
->>>>>>> c42a95a7
-
+      
     end select
     !----------------------------------------------------------------------------
     ! Print Molecular Orbitals
@@ -1583,74 +1520,7 @@
 
   end subroutine mo_to_ao
 
-<<<<<<< HEAD
-=======
-  !> @brief Computes the two-electron part (Coulomb and exchange) of the Fock matrix.
-  !> @detail Forms the Coulomb (J) and exchange (K) contributions to the Fock matrix
-  !>         using two-electron integrals,
-  !>         with optional scaling of the exchange term for hybrid DFT methods.
-  !> @param[in] basis Basis set information.
-  !> @param[in] d Density matrices (triangular format).
-  !> @param[inout] f Fock matrices to be updated (triangular format).
-  !> @param[in] scalefactor Optional scaling factor for exchange (default = 1.0).
-  !> @param[inout] infos System information.
-  subroutine fock_jk(basis, d, f, scalefactor, infos)
-    use precision, only: dp
-    use io_constants, only: iw
-    use util, only: measure_time
-    use basis_tools, only: basis_set
-    use types, only: information
-    use int2_compute, only: int2_compute_t, int2_fock_data_t, &
-                            int2_rhf_data_t, int2_urohf_data_t
-
-    implicit none
-
-    type(basis_set), intent(in) :: basis
-    type(information), intent(inout) :: infos
-    real(kind=dp), optional, intent(in) :: scalefactor
-
-    integer :: i, ii, nf, nschwz
-    real(kind=dp) :: scalef
-    real(kind=dp), target, intent(in) :: d(:,:)
-    real(kind=dp), intent(inout) :: f(:,:)
-
-    type(int2_compute_t) :: int2_driver
-    class(int2_fock_data_t), allocatable :: int2_data
-
-    ! Initial Settings
-    scalef = 1.0d0
-    if (present(scalefactor)) scalef = scalefactor
-
-    call measure_time(print_total=1, log_unit=IW)
-
-    write(IW,"(/3x,'Form Two-Electron J and K Fock')")
-
-    ! Initialize ERI calculations
-    call int2_driver%init(basis, infos)
-    call int2_driver%set_screening()
-    int2_data = int2_rhf_data_t(nfocks=1, d=d, scale_exchange=scalefactor)
-
-    call flush(IW)
-
-    ! Constructing two electron Fock matrix
-    call int2_driver%run(int2_data)
-    nschwz = int2_driver%skipped
-
-    ! Scaling (everything except diagonal is halved)
-    f =  0.5 * int2_data%f(:,:,1)
-
-    do nf = 1, ubound(f,2)
-      ii = 0
-      do i = 1, basis%nbf
-         ii = ii + i
-         f(ii,nf) = 2*f(ii,nf)
-      end do
-    end do
-
-    call int2_driver%clean()
-
-  end subroutine fock_jk
->>>>>>> c42a95a7
+
   subroutine rohf_fix(Mo, E, D, S, na, l0, nbf)!, num_swaps)
 !! In/Out:
 !!   Mo(nbf,nbf) : MO coefficients (columns are MOs) — columns swapped in place
@@ -1714,4 +1584,4 @@
 
      deallocate(WS, T, wrk)
    end subroutine rohf_fix
-end module scf+end module scf
