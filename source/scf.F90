module scf
  use precision, only: dp

  character(len=*), parameter :: module_name = "scf"

  public :: scf_driver
  public :: fock_jk

contains

  !==============================================================================
  ! Main SCF Driver Subroutine
  !==============================================================================
  !> @brief Performs self-consistent field (SCF) calculations for Hartree-Fock (HF)
  !>        and Density Functional Theory (DFT) methods.
  !> @detail This subroutine implements SCF iterations for
  !>         Restricted (RHF), Unrestricted (UHF), and Restricted Open-Shell (ROHF)
  !>
  !> @section Supported SCF Options for RHF/UHF/ROHF:
  !>          - MOM: Maximum Overlap Method for orbital consistency between SCF iterations.
  !>          - pFON: Pseudo-Fractional Occupation Number for near-degenerate states.
  !>          - Vshift: Level shifting for virtual orbitals.
  !>
  !> @section accelerators Supported SCF Convergence Accelerators:
  !>          - A-DIIS: Augmented Direct Inversion in the Iterative Subspace.
  !>          - E-DIIS: Energy-based DIIS.
  !>          - C-DIIS: Commutator-based DIIS.
  !>          - V-DIIS: Variable DIIS with dynamic switching.
  !>          - SOSCF:  Second-Order SCF convergence method.
  !>
  !> @author Vladimir Mironov - Original author, developed initial SCF module
  !>                            and DIIS drivers (pre-2022).
  !> @author Konstantin Komarov - Added Guest-Saunders ROHF Fock transformation,
  !>                              MOM, Vshift, SOSCF, wrapped pFON into `pfon_t` type,
  !>                              optimized memory usage, added documentation and comments,
  !>                              and cleaned up the code (2023-2025).
  !> @author Mohsen Mazaherifar - Added MPI parallelization support (2023-2024).
  !> @author Alireza Lashkaripour - Implemented pFON functionality (January 2025).
  !>
  !> @date Initial version: pre-2022; Major updates: 2023-2025.
  !>
  !> @param[in]     basis    Basis set information.
  !> @param[inout]  infos    System information and calculation parameters
  !>                         (updated with converged energy and wavefunction).
  !> @param[in]     molGrid  Molecular grid for DFT calculations.
  subroutine scf_driver(basis, infos, molGrid)
    USE precision, only: dp
    use oqp_tagarray_driver
    use constants, only: kB_HaK
    use types, only: information
    use int2_compute, only: int2_compute_t, int2_fock_data_t, &
                            int2_rhf_data_t, int2_urohf_data_t
    use dft, only: dftexcor
    use mod_dft_molgrid, only: dft_grid_t
    use messages, only: show_message, WITH_ABORT
    use guess, only: get_ab_initio_density, get_ab_initio_orbital
    use util, only: measure_time, e_charge_repulsion
    use printing, only: print_mo_range
    use mathlib, only: traceprod_sym_packed, matrix_invsqrt
    use mathlib, only: unpack_matrix
    use io_constants, only: IW
    use basis_tools, only: basis_set
    use scf_converger, only: scf_conv_result, scf_conv, &
                             conv_cdiis, conv_ediis, conv_soscf
    use scf_addons, only: pfon_t, apply_mom, level_shift_fock

    implicit none

    character(len=*), parameter :: subroutine_name = "scf_driver"

    !==============================================================================
    ! Input/Output Arguments
    !==============================================================================
    type(basis_set), intent(in) :: basis              ! Basis set information
    type(information), target, intent(inout) :: infos ! System information & parameters
    type(dft_grid_t), intent(in) :: molGrid           ! Molecular grid for DFT

    !================================================o=o===========================
    ! Matrix Dimensions and Basic Parameters
    !==============================================================================
    integer :: nbf      ! Number of basis functions
    integer :: nbf_tri  ! Size of triangular matrices (nbf*(nbf+1)/2)
    integer :: nbf2     ! Square matrix size (nbf*nbf)
    integer :: nfocks   ! Number of Fock matrices (1 for RHF, 2 for UHF/ROHF)
    integer :: nschwz   ! Number of skipped integrals (integral screening)
    integer :: ok       ! Status flag for memory allocation

    !==============================================================================
    ! SCF Type Parameters
    !==============================================================================
    integer :: scf_type                 ! Type of SCF calculation
    integer, parameter :: scf_rhf  = 1  ! Restricted Hartree-Fock
    integer, parameter :: scf_uhf  = 2  ! Unrestricted Hartree-Fock
    integer, parameter :: scf_rohf = 3  ! Restricted Open-Shell Hartree-Fock
    character(16) :: scf_name = ""      ! Name of the SCF method (RHF/UHF/ROHF)
    logical :: is_dft                   ! True if using DFT, false for HF
    real(kind=dp) :: scalefactor        ! Scaling factor for HF exchange

    !==============================================================================
    ! Electron Counting Parameters
    !==============================================================================
    integer :: nelec    ! Total number of electrons
    integer :: nelec_a  ! Number of alpha electrons
    integer :: nelec_b  ! Number of beta electrons

    !==============================================================================
    ! Iteration Control Parameters
    !==============================================================================
    integer :: i, ii, iter  ! Loop counters and current iteration number
    integer :: maxit        ! Maximum number of SCF iterations

    !==============================================================================
    ! Energy Components
    !==============================================================================
    real(kind=dp) :: ehf      ! Electronic energy (HF part)
    real(kind=dp) :: ehf1     ! One-electron energy
    real(kind=dp) :: nenergy  ! Nuclear repulsion energy
    real(kind=dp) :: etot     ! Total SCF energy
    real(kind=dp) :: e_old    ! Energy from previous iteration
    real(kind=dp) :: psinrm   ! Wavefunction normalization
    real(kind=dp) :: vne      ! Nucleus-electron potential energy
    real(kind=dp) :: vnn      ! Nucleus-nucleus potential energy
    real(kind=dp) :: vee      ! Electron-electron potential energy
    real(kind=dp) :: vtot     ! Total potential energy
    real(kind=dp) :: virial   ! Virial ratio (V/T)
    real(kind=dp) :: tkin     ! Kinetic energy
    real(kind=dp) :: eexc     ! Exchange-correlation energy for DFT
    real(kind=dp) :: totele   ! Total electron density for DFT
    real(kind=dp) :: totkin   ! Total kinetic energy for DFT

    !==============================================================================
    ! DIIS Convergence Acceleration Parameters
    !==============================================================================
    integer :: diis_nfocks       ! Number of Fock matrices for DIIS
    integer :: soscf_nfocks      ! Number of Fock matrices for SOSCF
    integer :: diis_reset        ! Frequency of DIIS reset
    integer :: maxdiis           ! Maximum number of DIIS vectors
    real(kind=dp) :: diis_error  ! DIIS error matrix norm
    character(len=6), dimension(5) :: diis_name          ! Names of DIIS methods
    real(kind=dp), parameter :: ethr_cdiis_big = 2.0_dp  ! DIIS error threshold for C-DIIS
    real(kind=dp), parameter :: ethr_ediis = 1.0_dp      ! DIIS error threshold for E-DIIS
    logical :: diis_reset_condition                      ! Flag for DIIS reset condition

    !==============================================================================
    ! SOSCF Convergence Acceleration Parameters
    !==============================================================================
    logical :: use_soscf            ! Flag to use SOSCF method
    real(kind=dp) :: rms_grad       ! RMS of gradient
    real(kind=dp) :: rms_dp         ! RMS of density different
    real(kind=dp) :: delta_dens_a   ! for ROHFFIX
    real(kind=dp) :: delta_dens_b   ! for ROHFFIX
    real(kind=dp), allocatable :: dens_prev(:,:) ! Previous density
    !==============================================================================
     ! Virtual Orbital Shift Parameters (for ROHF)
    !==============================================================================
    real(kind=dp) :: vshift        ! Virtual orbital energy shift
    real(kind=dp) :: H_U_gap       ! HOMO-LUMO gap
    real(kind=dp) :: H_U_gap_crit  ! HOMO-LUMO gap critical value
    logical :: vshift_last_iter    ! Flag for last iteration with vshift

    !==============================================================================
    ! MOM (Maximum Overlap Method) Parameters
    !==============================================================================
    logical :: do_mom            ! Flag to enable MOM method
    logical :: initial_mom_iter  ! Flag for first MOM iteration
    logical :: mom_active        ! Flag indicating MOM is currently active
    real(kind=dp), allocatable :: mo_a_prev(:,:)  ! Previous alpha MO coefficients
    real(kind=dp), allocatable :: mo_e_a_prev(:)  ! Previous alpha orbital energies
    real(kind=dp), allocatable :: mo_b_prev(:,:)  ! Previous beta MO coefficients (UHF only)
    real(kind=dp), allocatable :: mo_e_b_prev(:)  ! Previous beta orbital energies (UHF only)

    !==============================================================================
    ! pFON (pseudo-Fractional Occupation Number) Parameters
    !==============================================================================
    logical :: do_pfon        ! Flag to use pFON method
    logical :: do_pfon_final  ! Flag to trigger extra iteration at 1K
    type(pfon_t), pointer :: pfon  ! pFON handler object
    real(kind=dp), allocatable, target :: occ_a(:), occ_b(:) ! Orbital occupations for alpha/beta

    !==============================================================================
    ! Matrices and Vectors for SCF Calculation
    !==============================================================================
    real(kind=dp), allocatable, target :: smat_full(:,:)  ! Full overlap matrix
    real(kind=dp), allocatable, target :: pdmat(:,:)  ! Density matrices in triangular format
    real(kind=dp), allocatable, target :: pfock(:,:)  ! Fock matrices in triangular format
    real(kind=dp), allocatable, target :: rohf_bak(:,:)  ! Backup for ROHF Fock
    real(kind=dp), allocatable, target :: dold(:,:)  ! Old density for incremental builds
    real(kind=dp), allocatable, target :: fold(:,:)  ! Old Fock for incremental builds
    real(kind=dp), allocatable :: pfxc(:,:)  ! DFT exchange-correlation matrix
    real(kind=dp), allocatable :: qmat(:,:)  ! Orthogonalization matrix
    real(kind=dp), allocatable, target :: work1(:,:)  ! Work matrix 1
    real(kind=dp), allocatable, target :: work2(:,:)  ! Work matrix 2
    !==============================================================================
    ! Matrices and Vectors for SCF Calculation
    !==============================================================================
    logical :: do_rstctmo
    real(kind=dp), allocatable, dimension(:,:) :: mo_a_for_rstctmo, mo_b_for_rstctmo
    real(kind=dp), allocatable :: mo_energy_a_for_rstctmo(:)

    !==============================================================================
    ! Tag Arrays for Accessing Data
    !==============================================================================
    real(kind=dp), contiguous, pointer :: smat(:), hcore(:), tmat(:), &
                                          fock_a(:), fock_b(:), &
                                          dmat_a(:), dmat_b(:), &
                                          mo_energy_b(:), mo_energy_a(:), &
                                          mo_a(:,:), mo_b(:,:)
    character(len=*), parameter :: tags_general(3) = &
      (/ character(len=80) :: OQP_SM, OQP_TM, OQP_Hcore /)
    character(len=*), parameter :: tags_alpha(4) = &
      (/ character(len=80) :: OQP_FOCK_A, OQP_DM_A, OQP_E_MO_A, OQP_VEC_MO_A /)
    character(len=*), parameter :: tags_beta(4) = &
      (/ character(len=80) :: OQP_FOCK_B, OQP_DM_B, OQP_E_MO_B, OQP_VEC_MO_B /)

    !==============================================================================
    ! SCF Convergence Accelerator Objects
    !==============================================================================
    type(scf_conv) :: conv                           ! SCF convergence driver
    class(scf_conv_result), allocatable :: conv_res  ! SCF convergence result
    integer :: stat                                  ! Status flag for DIIS/SOSCF

    !==============================================================================
    ! Integral Evaluation Objects
    !==============================================================================
    type(int2_compute_t) :: int2_driver                ! Two-electron integral driver
    class(int2_fock_data_t), allocatable :: int2_data  ! Two-electron integral data

    !==============================================================================
    ! Extract Calculation Parameters from Input
    !==============================================================================
    ! Set SCF type (RHF, UHF, or ROHF) and
    ! configure parameters based on SCF type
    select case (infos%control%scftype)
    case (1)
      scf_type = scf_rhf
      scf_name = "RHF"
      nfocks = 1
      diis_nfocks = 1
      soscf_nfocks = 1
    case (2)
      scf_type = scf_uhf
      scf_name = "UHF"
      nfocks = 2
      diis_nfocks = 2
      soscf_nfocks = 2
    case (3)
      scf_type = scf_rohf
      scf_name = "ROHF"
      nfocks = 2
      diis_nfocks = 1
      soscf_nfocks = 2
    end select

    ! Get electron counts
    nelec = infos%mol_prop%nelec
    nelec_a = infos%mol_prop%nelec_a
    nelec_b = infos%mol_prop%nelec_b

    ! Get matrix dimensions
    nbf = basis%nbf
    nbf_tri = nbf*(nbf+1)/2
    nbf2 = nbf*nbf

    ! Get iteration parameters
    maxit = infos%control%maxit

    ! Determine calculation type (HF or DFT)
    is_dft = infos%control%hamilton >= 20

    ! Set HF exchange scaling factor for DFT
    if (is_dft) then
      scalefactor = infos%dft%HFscale
    else
      scalefactor = 1.0_dp
    end if

    !==============================================================================
    ! Retrieve Tag Arrays and Allocate Memory
    !==============================================================================
    ! Get general tag arrays
    call data_has_tags(infos%dat, tags_general, module_name, subroutine_name, WITH_ABORT)
    call tagarray_get_data(infos%dat, OQP_Hcore, hcore)
    call tagarray_get_data(infos%dat, OQP_SM, smat)
    call tagarray_get_data(infos%dat, OQP_TM, tmat)

    ! Get alpha-spin tag arrays
    call data_has_tags(infos%dat, tags_alpha, module_name, subroutine_name, WITH_ABORT)
    call tagarray_get_data(infos%dat, OQP_FOCK_A, fock_a)
    call tagarray_get_data(infos%dat, OQP_DM_A, dmat_a)
    call tagarray_get_data(infos%dat, OQP_E_MO_A, mo_energy_a)
    call tagarray_get_data(infos%dat, OQP_VEC_MO_A, mo_a)

    ! Get beta-spin tag arrays if needed
    if (nfocks > 1) then
      call data_has_tags(infos%dat, tags_beta, module_name, subroutine_name, WITH_ABORT)
      call tagarray_get_data(infos%dat, OQP_FOCK_B, fock_b)
      call tagarray_get_data(infos%dat, OQP_DM_B, dmat_b)
      call tagarray_get_data(infos%dat, OQP_E_MO_B, mo_energy_b)
      call tagarray_get_data(infos%dat, OQP_VEC_MO_B, mo_b)
    end if

    ! Allocate main work arrays
    ok = 0
    allocate(smat_full(nbf, nbf), &
             dens_prev(nbf_tri, nfocks), &
             pdmat(nbf_tri, nfocks), &
             pfock(nbf_tri, nfocks), &
             rohf_bak(nbf_tri, nfocks), &
             qmat(nbf, nbf), &
             work1(nbf,nbf), &
             work2(nbf,nbf), &
             stat=ok, &
             source=0.0_dp)
    if(ok/=0) call show_message('Cannot allocate memory for SCF', WITH_ABORT)

    ! Allocate incremental Fock building arrays if enabled
    if (infos%control%scf_incremental /= 0) then
      allocate(dold(nbf_tri, nfocks), &
               fold(nbf_tri, nfocks), &
               stat=ok, &
               source=0.0_dp)
      if(ok/=0) call show_message('Cannot allocate memory for SCF: 2',WITH_ABORT)
    end if

    ! Allocate DFT arrays if needed
    if (is_dft) then
      allocate(pfxc(nbf_tri, nfocks), &
               stat=ok, &
               source=0.0_dp)
      if(ok/=0) call show_message('Cannot allocate memory for temporary vectors',WITH_ABORT)
    end if

    !==============================================================================
    ! Initialize pFON Parameters
    !==============================================================================
    do_pfon = .false.
    do_pfon = infos%control%pfon

    if (do_pfon) then
      ! Flag to trigger extra iteration at 1K
      do_pfon_final = .false.

      ! Allocate and initialize occupation arrays
      allocate(occ_a(nbf), source=0.0_dp, stat=ok)

      if (nfocks > 1) then  ! For UHF and ROHF
        allocate(occ_b(nbf), source=0.0_dp, stat=ok)
      end if

      if(ok/=0) call show_message('Cannot allocate memory for occupation arrays',WITH_ABORT)

      ! Set initial occupation numbers based on SCF type
      select case (scf_type)
      case (scf_rhf)
        occ_a(1:nelec/2) = 2.0_dp
      case (scf_uhf)
        occ_a(1:nelec_a) = 1.0_dp
        occ_b(1:nelec_b) = 1.0_dp
      case (scf_rohf)
        occ_a(1:nelec_b) = 2.0_dp          ! Closed shells
        occ_a(nelec_b+1:nelec_a) = 1.0_dp  ! Open shells
        occ_b(1:nelec_b) = 2.0_dp          ! Closed shells only
      end select

      ! Allocate pFON object
      allocate(pfon)

      ! Initialize pFON object
      if (nfocks > 1) then
        call pfon%init(infos%control, nbf, nelec, nelec_a, nelec_b, scf_type, occ_a, occ_b)
      else
        call pfon%init(infos%control, nbf, nelec, nelec_a, nelec_b, scf_type, occ_a)
      end if
    end if

    !==============================================================================
    ! Initialize MOM parameters
    !==============================================================================
    do_mom = infos%control%mom

    if (do_mom) then
      initial_mom_iter = .true.
      mom_active = .false.

      ! Allocate storage for previous iteration's orbitals
      allocate(mo_a_prev(nbf,nbf), source=0.0_dp)
      allocate(mo_e_a_prev(nbf), source=0.0_dp)

      ! For UHF, we need separate storage for beta orbitals
      if (scf_type == scf_uhf) then
        allocate(mo_b_prev(nbf,nbf), source=0.0_dp)
        allocate(mo_e_b_prev(nbf), source=0.0_dp)
      end if
    end if
    !==============================================================================
    ! Initialize XAS parameters
    !==============================================================================
    do_rstctmo = infos%control%rstctmo
    if(do_mom .and. do_rstctmo) call show_message('* Error: Use either MOM or RSTCTMO',WITH_ABORT)
    if (do_rstctmo) then
      allocate(mo_a_for_rstctmo(nbf,nbf), &
                mo_b_for_rstctmo(nbf,nbf), &
                mo_energy_a_for_rstctmo(nbf), &
                source=0.0_dp)
    end if
    !==============================================================================
    ! Initialize Vshift Parameters (currently only works for ROHF)
    !==============================================================================
    vshift = infos%control%vshift
    vshift_last_iter = .false.
    H_U_gap_crit = 0.02_dp   ! Small gap threshold (in a.u.)

    !==============================================================================
    ! Initialize SCF Calculation
    !==============================================================================
    call measure_time(print_total=1, log_unit=IW)

    ! Prepare orthogonalization matrix (S^-1/2)
    call matrix_invsqrt(smat, qmat, nbf)

    ! Compute Nuclear-Nuclear energy
    nenergy = e_charge_repulsion(infos%atoms%xyz, infos%atoms%zn - infos%basis%ecp_zn_num)

    ! During guess, the Hcore, Q nd Overlap matrices were formed.
    ! Using these, the initial orbitals (VEC) and density (Dmat) were subsequently computed.
    ! Now we are going to calculate ERI(electron repulsion integrals) to form a new FOCK
    ! matrix.

    ! Initialize ERI calculations and screening
    call int2_driver%init(basis, infos)
    call int2_driver%set_screening()
    call flush(IW)

    ! Initialize density matrices for integral evaluation
    select case (scf_type)
    case (scf_rhf)
      pdmat(:,1) = dmat_a
      allocate(int2_rhf_data_t :: int2_data)
      int2_data = int2_rhf_data_t(nfocks=1, &
                                  d=pdmat, &
                                  scale_exchange=scalefactor)
    case (scf_uhf, scf_rohf)
      pdmat(:,1) = dmat_a
      pdmat(:,2) = dmat_b
      allocate(int2_urohf_data_t :: int2_data)
      int2_data = int2_urohf_data_t(nfocks=2, &
                                    d=pdmat, &
                                    scale_exchange=scalefactor)
    end select

    ! Convert overlap matrix to full format for DIIS/SOSCF
    call unpack_matrix(smat, smat_full, nbf, 'U')

    !==============================================================================
    ! Configure SCF Convergence Accelerator (DIIS/SOSCF)
    !==============================================================================
    ! Configuration is determined by soscf_type, diis_type, and vshift:
    !
    ! soscf_type = 0 (Pure DIIS):
    !   ├── diis_type = 5 (V-DIIS):
    !   │   ├── vshift unset (0.0): Sets vshift = 0.1
    !   │   └── Uses: [C-DIIS, E-DIIS, C-DIIS]
    !   │       Thresholds: [2.0, 1.0, vdiis_cdiis_switch]
    !   ├── vshift set (non-zero):
    !   │   └── Uses: [C-DIIS, E-DIIS, C-DIIS]
    !   │       Thresholds: [2.0, 1.0, vshift_cdiis_switch]
    !   └── Otherwise:
    !       └── Uses: diis_type method (1=C-DIIS, 2=E-DIIS, 3=A-DIIS)
    !           Threshold: diis_method_threshold
    !
    ! soscf_type = 1 (Pure SOSCF):
    !   └── Uses: SOSCF
    !       Starts: From first iteration
    !
    ! soscf_type = 2 (DIIS + SOSCF):
    !   ├── diis_type = 5 (V-DIIS):
    !   │   ├── vshift unset (0.0): Sets vshift = 0.1
    !   │   └── Uses: [C-DIIS, E-DIIS, C-DIIS, SOSCF]
    !   │       Thresholds: [2.0, 1.0, vdiis_cdiis_switch, soscf_conv]
    !   └── Otherwise:
    !       └── Uses: [diis_type method, SOSCF]
    !           Thresholds: [diis_method_threshold, soscf_conv]
    !
    ! Additional Note:
    ! - MOM activates if mom = .true. and DIIS error < mom_switch, handled outside this block.
    !==============================================================================

    ! SOSCF options
    use_soscf = .false.

    ! DIIS options
    maxdiis = infos%control%maxdiis
    diis_error = 2.0_dp
    diis_name = [character(len=6) :: "none", "c-DIIS", "e-DIIS", "a-DIIS", "v-DIIS"]
    diis_reset = infos%control%diis_reset_mod

    ! Initialize SCF Convergence Accelerator
    select case (infos%control%soscf_type)
    case (0) ! Pure DIIS Accelerators
      ! Set up DIIS convergence accelerator
      if (infos%control%diis_type == 5) then
        ! v-DIIS setup: combination of E-DIIS and C-DIIS with vshift
        call conv%init(ldim=nbf, &
                       maxvec=maxdiis, &
                       subconvergers=[conv_cdiis, &
                                      conv_ediis, &
                                      conv_cdiis], &
                       thresholds   =[ethr_cdiis_big, &
                                      ethr_ediis, &
                                      infos%control%vdiis_cdiis_switch], &
                       overlap=smat_full, &
                       overlap_sqrt=qmat, &
                       num_focks=diis_nfocks, &
                       verbose=infos%control%verbose)
        if (infos%control%vshift == 0.0_dp) then
          infos%control%vshift = 0.1_dp
          vshift = 0.1_dp
          write(IW, '(X,A)') 'Setting Vshift = 0.1 a.u., since VDIIS is chosen without Vshift value.'
        end if
      elseif (infos%control%vshift /= 0.0_dp) then
        ! Custom vshift setup with E-DIIS and C-DIIS
        call conv%init(ldim=nbf, &
                       maxvec=maxdiis, &
                       subconvergers=[conv_cdiis, &
                                      conv_ediis, &
                                      conv_cdiis], &
                       thresholds   =[ethr_cdiis_big, &
                                      ethr_ediis, &
                                      infos%control%vshift_cdiis_switch], &
                       overlap=smat_full, &
                       overlap_sqrt=qmat, &
                       num_focks=diis_nfocks, &
                       verbose=infos%control%verbose)
      else
        ! Standard DIIS setup from input
        call conv%init(ldim=nbf, &
                       maxvec=maxdiis, &
                       subconvergers=[infos%control%diis_type], &
                       thresholds   =[infos%control%diis_method_threshold], &
                       overlap=smat_full, &
                       overlap_sqrt=qmat, &
                       num_focks=diis_nfocks, &
                       verbose=infos%control%verbose)
      end if

    case (1) ! Pure SOSCF Accelerator
      use_soscf = .true.
      ! Pure SOSCF strategy
      call conv%init(ldim=nbf, nelec_a=nelec_a, nelec_b=nelec_b, &
                     maxvec=infos%control%maxit, &
                     subconvergers=[conv_soscf], &
                     thresholds   =[huge(1.0_dp)], &  ! SOSCF runs from first iteration
                     overlap=smat_full, &
                     overlap_sqrt=qmat, &
                     num_focks=soscf_nfocks, &
                     scf_type=infos%control%scftype, &
                     verbose=infos%control%verbose)
      ! Configure the SOSCF converger with SOSCF input parameters
      call set_soscf_parametres(infos, conv)
    case (2) ! DIIS+SOSCF Accelerator
      use_soscf = .true.
      if (infos%control%diis_type == 5) then
        ! V-DIIS + SOSCF hybrid strategy
        call conv%init(ldim=nbf, nelec_a=nelec_a, nelec_b=nelec_b, &
                       maxvec=maxdiis, &
                       subconvergers=[conv_cdiis, &
                                      conv_ediis, &
                                      conv_cdiis, &
                                      conv_soscf], &
                       thresholds   =[ethr_cdiis_big, &
                                      ethr_ediis, &
                                      infos%control%vdiis_cdiis_switch], &
!                                      infos%control%soscf_conv], &
                       overlap=smat_full, &
                       overlap_sqrt=qmat, &
                       num_focks=diis_nfocks, &
                       verbose=infos%control%verbose)
        if (infos%control%vshift == 0.0_dp) then
          infos%control%vshift = 0.1_dp
          vshift = 0.1_dp
          write(IW, '(X,A)') 'Setting Vshift = 0.1 a.u., since VDIIS is chosen without Vshift value.'
        end if
      else
        ! Regular DIIS + SOSCF hybrid strategy
        call conv%init(ldim=nbf, nelec_a=nelec_a, nelec_b=nelec_b, &
                       maxvec=maxdiis, &
                       subconvergers=[infos%control%diis_type, &
                                      conv_soscf], &
                       thresholds   =[infos%control%diis_method_threshold], &
!                                      infos%control%soscf_conv], &
                       overlap=smat_full, &
                       overlap_sqrt=qmat, &
                       num_focks=diis_nfocks, &
                       verbose=infos%control%verbose)
      end if

      ! Configure the SOSCF converger with SOSCF input parameters
      call set_soscf_parametres(infos, conv)
    end select


    ! Initialize DFT exchange-correlation energy
    eexc = 0.0_dp
    e_old = 0.0_dp

    !==============================================================================
    ! Print SCF Options
    !==============================================================================
    write(IW,'(/5X,"SCF options"/ &
               &5X,18("-")/ &
               &5X,"SCF type = ",A,5x,"MaxIT = ",I5/, &
               &5X,"MaxDIIS = ",I5,17x,"Conv = ",F14.10/, &
               &5X,"DIIS Type = ",A/, &
               &5X,"vDIIS_cDIIS_Switch = ",F8.5,3x,"vDIIS_vshift_Switch = ",F8.5/, &
               &5X,"DIIS Reset Mod = ",I5,10x,"DIIS Reset Conv = ",F12.8/, &
               &5X,"VShift = ",F8.5,15X,"VShift_cDIIS_Switch = ",F8.5)') &
               & scf_name, infos%control%maxit, &
               & infos%control%maxdiis, infos%control%conv, &
               & diis_name(infos%control%diis_type), &
               & infos%control%vdiis_cdiis_switch, infos%control%vdiis_vshift_switch, &
               & infos%control%diis_reset_mod, infos%control%diis_reset_conv, &
               & infos%control%vshift, infos%control%vshift_cdiis_switch
    write(IW,'(5X,"MOM = ",L5,21X,"MOM_Switch = ",F8.5)') &
               & infos%control%mom, infos%control%mom_switch
    write(IW,'(5X,"pFON = ",L5,20X,"pFON Start Temp. = ",F9.2,/, &
               5X, "pFON Cooling Rate = ", F9.2,2X," pFON Num. Smearing = ",F8.5)') &
               infos%control%pfon, infos%control%pfon_start_temp, &
               infos%control%pfon_cooling_rate, infos%control%pfon_nsmear
    if (use_soscf) then
      write(IW,'(/5X,"SOSCF options"/ &
                 &5X,18("-"))')
      write(IW,'(5X,"SOSCF enabled = ",L5,16X,"SOSCF type = ",I1)') &
             & use_soscf, infos%control%soscf_type
    end if

    ! Initial message for SCF iterations
    if (infos%control%pfon) then
      write(IW,fmt="&
            &(/3x,'Direct SCF iterations begin.'/, &
            &  3x,113('='),/ &
            &  4x,'Iter',9x,'Energy',12x,'Delta E',9x,'Int Skip',5x,'DIIS Error',5x,'Shift',5x,'Method',5x,'pFON'/ &
            &  3x,113('='))")
    elseif (infos%control%soscf_type == 1) then
      write(IW,fmt="&
            &(/3x,'Direct SCF iterations begin.'/, &
            &  3x,107('='),/ &
            &  4x,'Iter',9x,'Energy',12x,'Delta E',9x,'Int Skip',5x,'Grad. RMS',6x,'Den. RMS',7x,'Shift',5x,'Method'/ &
            &  3x,107('='))")
    else
      write(IW,fmt="&
            &(/3x,'Direct SCF iterations begin.'/, &
            &  3x,93('='),/ &
            &  4x,'Iter',9x,'Energy',12x,'Delta E',9x,'Int Skip',5x,'DIIS Error',5x,'Shift',5x,'Method'/ &
            &  3x,93('='))")
    end if
    call flush(IW)

    !==============================================================================
    ! Begin Main SCF Iteration Loop
    !==============================================================================
    do iter = 1, maxit
      if (do_rstctmo) then
        mo_energy_a_for_rstctmo = mo_energy_a
        mo_a_for_rstctmo = mo_a
      end if
      !----------------------------------------------------------------------------
      ! Update pFON Temperature (if enabled)
      !----------------------------------------------------------------------------
      if (do_pfon) then
        if (do_pfon_final) then
          ! Extra iteration: set temperature to 1K
          pfon%temp = 1.0_dp
          pfon%beta = 1.0_dp / (kB_HaK * pfon%temp)
          write(IW, "(10x, 'Extra SCF iteration with Temp = 1K')")
        else
          ! Normal temperature adjustment
          call pfon%adjust_temperature(iter, maxit, diis_error, infos%control%conv)
        end if
      end if

      !----------------------------------------------------------------------------
      ! Initialize Fock Matrices for Current Iteration
      !----------------------------------------------------------------------------
      pfock = 0.0_dp

      !----------------------------------------------------------------------------
      ! Compute Difference Density Matrix for Incremental Fock Build
      !----------------------------------------------------------------------------
      ! This is the main advantage of direct SCF - allows better ERI screening
      if (infos%control%scf_incremental /= 0) then
        pdmat = pdmat - dold
      end if

      !----------------------------------------------------------------------------
      ! Compute Two-Electron Contribution to Fock Matrix
      !----------------------------------------------------------------------------
      call int2_driver%run(int2_data, &
                           cam=is_dft.and.infos%dft%cam_flag, &
                           alpha=infos%dft%cam_alpha, &
                           beta=infos%dft%cam_beta,&
                           mu=infos%dft%cam_mu)
      nschwz = int2_driver%skipped

      !----------------------------------------------------------------------------
      ! Recover Full Fock and Density from Difference Matrices (if incremental)
      !----------------------------------------------------------------------------
      if (infos%control%scf_incremental /= 0) then
        pdmat = pdmat + dold
        int2_data%f(:,:,1) = int2_data%f(:,:,1) + fold
        fold = int2_data%f(:,:,1)
        dold = pdmat
      end if

      !----------------------------------------------------------------------------
      ! Scale Two-Electron Terms in Fock Matrix
      !----------------------------------------------------------------------------
      ! Scale off-diagonal elements by 0.5, diagonal by 1.0
      pfock(:,:) = 0.5_dp * int2_data%f(:,:,1)
      ii = 0
      do i = 1, nbf
        ii = ii + i
        pfock(ii,1:nfocks) = 2.0_dp * pfock(ii,1:nfocks)
      end do

      !----------------------------------------------------------------------------
      ! Add One-Electron Core Hamiltonian to Fock Matrix
      !----------------------------------------------------------------------------
      do i = 1, nfocks
        pfock(:,i) = pfock(:,i) + hcore
      end do

      !----------------------------------------------------------------------------
      ! Compute HF Energy Components
      !----------------------------------------------------------------------------
      ehf = 0.0_dp
      ehf1 = 0.0_dp

      ! Compute one and two-electron energies
      do i = 1, nfocks
        ehf1 = ehf1 + traceprod_sym_packed(pdmat(:,i), hcore, nbf)
        ehf = ehf + traceprod_sym_packed(pdmat(:,i), pfock(:,i), nbf)
      end do

      ! Total HF energy = 0.5*(E1 + E2) (to avoid double-counting)
      ehf = 0.5_dp * (ehf + ehf1)
      etot = ehf + nenergy

      !----------------------------------------------------------------------------
      ! Compute DFT Exchange-Correlation Contribution (if DFT)
      !----------------------------------------------------------------------------
      if (is_dft) then
        if (scf_type == scf_rhf) then
          call dftexcor(basis, molgrid, 1, pfxc, pfxc, mo_a, mo_a, &
                        nbf, nbf_tri, eexc, totele, totkin, infos)
        else if (scf_type == scf_uhf) then
          call dftexcor(basis, molgrid, 2, pfxc(:,1), pfxc(:,2), mo_a, mo_b, &
                        nbf, nbf_tri, eexc, totele, totkin, infos)
        else if (scf_type == scf_rohf) then
          ! ROHF does not have MO_B. So we copy MO_A to MO_B.
          mo_b = mo_a
          call dftexcor(basis, molgrid, 2, pfxc(:,1), pfxc(:,2), mo_a, mo_b, &
                        nbf, nbf_tri, eexc, totele, totkin, infos)
        end if

        ! Add XC contribution to Fock and total energy
        pfock = pfock + pfxc
        etot = etot + eexc
      end if

      !----------------------------------------------------------------------------
      ! Form Special ROHF Fock Matrix and Apply Vshift (if ROHF calculation)
      !----------------------------------------------------------------------------
      if (scf_type == scf_rohf) then
        if (.not. use_soscf .or. iter ==1 ) then
          ! Store the original alpha Fock matrix before ROHF transformation
          ! This is needed to preserve it for energy evaluation and printing
          rohf_bak(:,1) = pfock(:,1)
          rohf_bak(:,2) = pfock(:,2)

          ! Turn off level shifting for the final iteration if requested
          if (vshift_last_iter) vshift = 0.0_dp

          ! Apply the Guest-Saunders ROHF Fock transformation
          ! This creates a modified Fock matrix with proper coupling between
          ! closed-shell, open-shell, and virtual orbital spaces
          call form_rohf_fock(pfock(:,1),pfock(:,2), mo_a, smat_full, &
                              nelec_a, nelec_b, nbf, vshift, work1, work2)

          ! Combine alpha and beta densities for ROHF
          ! This is needed because ROHF uses a single set of MOs for both spins,
          ! so we need the total density for the next iteration
          pdmat(:,1) = pdmat(:,1) + pdmat(:,2)
        end if
      end if

      !----------------------------------------------------------------------------
      ! Apply Vshift for RHF/UHF (if enabled)
      !----------------------------------------------------------------------------
      if (vshift > 0.0_dp .and. scf_type /= scf_rohf) then
        ! Turn off level shifting for the final iteration if requested
        if (vshift_last_iter) vshift = 0.0_dp

        ! Apply level shifting based on SCF type
        select case (scf_type)
        case (scf_rhf)
          ! RHF: One Fock matrix with doubly occupied orbitals
          call level_shift_fock(pfock(:,1), mo_a, smat_full, nelec/2, nbf, vshift, &
                                work1, work2)

        case (scf_uhf)
          ! UHF: Two Fock matrices with separate alpha and beta occupations
          call level_shift_fock(pfock(:,1), mo_a, smat_full, nelec_a, nbf, vshift, &
                                work1, work2)
          if (nelec_b > 0) then
            call level_shift_fock(pfock(:,2), mo_b, smat_full, nelec_b, nbf, vshift, &
                                  work1, work2)
          end if
        end select
      end if

      !----------------------------------------------------------------------------
      ! Pass Fock and Density to Convergence Accelerator
      !----------------------------------------------------------------------------
      if (use_soscf) then
        ! SOSCF: Pass MO coefficients and energies for orbital rotation
        ! Note: Fock matrix is fixed in SOSCF;
        !       rebuilt in next iteration,
        !       Fock is not retrieved here.
        if (do_pfon) then
          select case (scf_type)
          case (scf_rhf)
            call conv%add_data( &
                     f=pfock(:,1:diis_nfocks), &
                     dens=pdmat(:,1:diis_nfocks), &
                     e=etot, &
                     mo_a=mo_a, &
                     mo_e_a=mo_energy_a, &
                     pfon=pfon)
          case (scf_rohf)
            call conv%add_data( &
                     f=pfock(:,1:soscf_nfocks), &
                     dens=pdmat(:,1:soscf_nfocks), &
                     e=etot, &
                     mo_a=mo_a, &
                     mo_b=mo_b, &
                     mo_e_a=mo_energy_a, &
                     mo_e_b=mo_energy_b, &
                     pfon=pfon)
          case (scf_uhf)
            call conv%add_data( &
                     f=pfock(:,1:diis_nfocks), &
                     dens=pdmat(:,1:diis_nfocks), &
                     e=etot, &
                     mo_a=mo_a, &
                     mo_b=mo_b, &
                     mo_e_a=mo_energy_a, &
                     mo_e_b=mo_energy_b, &
                     pfon=pfon)
          end select
        else
          select case (scf_type)
          case (scf_rhf)
            call conv%add_data( &
                     f=pfock(:,1:diis_nfocks), &
                     dens=pdmat(:,1:diis_nfocks), &
                     e=etot, &
                     mo_a=mo_a, &
                     mo_e_a=mo_energy_a)
          case (scf_rohf)
            call conv%add_data( &
                     f=pfock(:,1:soscf_nfocks), &
                     dens=pdmat(:,1:soscf_nfocks), &
                     e=etot, &
                     mo_a=mo_a, &
                     mo_b=mo_b, &
                     mo_e_a=mo_energy_a, &
                     mo_e_b=mo_energy_b)
          case (scf_uhf)
            call conv%add_data( &
                     f=pfock(:,1:diis_nfocks), &
                     dens=pdmat(:,1:diis_nfocks), &
                     e=etot, &
                     mo_a=mo_a, &
                     mo_b=mo_b, &
                     mo_e_a=mo_energy_a, &
                     mo_e_b=mo_energy_b)
          end select
        end if
      else
        ! DIIS: Only pass Fock and density matrices
        call conv%add_data( &
                 f=pfock(:,1:diis_nfocks), &
                 dens=pdmat(:,1:diis_nfocks), &
                 e=etot)
      end if

      !----------------------------------------------------------------------------
      ! Run Convergence Accelerator (DIIS/SOSCF)
      !----------------------------------------------------------------------------
      call conv%run(conv_res)
      diis_error = conv_res%get_error()
      if (use_soscf) then
        rms_grad = conv_res%get_rms_grad()
        rms_dp = conv_res%get_rms_dp()
      end if


      !----------------------------------------------------------------------------
      ! Print Current Energy
      !----------------------------------------------------------------------------
      ! Print iteration information
      if (infos%control%pfon) then
        write(IW,fmt="(4x,i4.1,2x,f17.10,1x,f17.10,1x,i13,1x,f14.8,5x,f5.3,5x,a,5x,a,f9.2)") &
              iter, etot, etot - e_old, nschwz, diis_error, vshift, &
              trim(conv_res%active_converger_name), "Temp:", pfon%temp
        write(IW,fmt="(100x,a,f9.2)") "Beta:", pfon%beta
      elseif (infos%control%soscf_type == 1) then
        write(IW,'(4x,i4.1,2x,f17.10,1x,f17.10,1x,i13,1x,f14.8,1x,f14.8,5x,f5.3,5x,a)') &
              iter, etot, etot - e_old, nschwz, rms_grad, rms_dp, vshift, &
              trim(conv_res%active_converger_name)
      else
        write(IW,'(4x,i4.1,2x,f17.10,1x,f17.10,1x,i13,1x,f14.8,5x,f5.3,5x,a)') &
              iter, etot, etot - e_old, nschwz, diis_error, vshift, &
              trim(conv_res%active_converger_name)
      end if
      call flush(IW)

      !----------------------------------------------------------------------------
      ! Update VDIIS Parameters (if using VDIIS)
      !----------------------------------------------------------------------------
      if ((infos%control%diis_type == 5) .and. &
          (diis_error < infos%control%vdiis_vshift_switch)) then
        vshift = 0.0_dp
      else if ((infos%control%diis_type == 5) .and. &
               (diis_error >= infos%control%vdiis_vshift_switch)) then
        vshift = infos%control%vshift
      end if

      e_old = etot

      !----------------------------------------------------------------------------
      ! Check for SCF Convergence
      !----------------------------------------------------------------------------
      if ((abs(diis_error) < infos%control%conv) .and. (vshift == 0.0_dp)) then
        ! Fully converged - exit loop
        if (do_pfon) then
          if (pfon%temp > 1.0_dp + 1.0e-6_dp) then
            do_pfon_final = .true.
          else
            exit
          end if
        else
<<<<<<< HEAD
          if (vshift_last_iter) vshift = 0.0_dp
          if (use_soscf) then
             if(scf_type == scf_rohf) then
               rohf_bak(:,1) = pfock(:,1)
               rohf_bak(:,2) = pfock(:,2)
               call form_rohf_fock(pfock(:,1),pfock(:,2), mo_a, smat_full, &
                                   nelec_a, nelec_b, nbf, vshift, work1, work2)
            endif
            call get_ab_initio_orbital(pfock(:,1), mo_a, mo_energy_a, qmat)
            if (scf_type == scf_rohf) mo_b = mo_a 
            if (scf_type == scf_uhf) &
              call get_ab_initio_orbital(pfock(:,2), mo_b, mo_energy_b, qmat)
            call get_ab_initio_density(dens_prev(:,1),mo_a,dens_prev(:,2),mo_b,infos,basis)
            if (scf_type == scf_rohf) then
              delta_dens_a = 0
              delta_dens_b = 0
              do i=1, nbf_tri
                 delta_dens_a = delta_dens_a + abs(dens_prev(i,1) - pdmat(i,1) )
                 delta_dens_b = delta_dens_b + abs(dens_prev(i,2) - pdmat(i,2) )
              end do
              if (delta_dens_a>0.1) &
                call rohf_fix(mo_a, mo_energy_a, pdmat(:,1), smat_full, nelec_a, nbf, nbf)
              if (delta_dens_b>0.1) &
                call rohf_fix(mo_b, mo_energy_b, pdmat(:,2), smat_full, nelec_b, nelec_a, nbf)
=======
          if (use_soscf) then 
            call get_ab_initio_orbital(pfock(:,1), mo_a, mo_energy_a, qmat)
            if (scf_type == scf_uhf) & 
               call get_ab_initio_orbital(pfock(:,2), mo_b, mo_energy_b, qmat)
            call get_ab_initio_density(pdmat(:,1),mo_a,pdmat(:,2),mo_b,infos,basis)
            if (scf_type == scf_rohf) then
              mo_b = mo_a
>>>>>>> fd1c7cdd
              pdmat(:,1) = pdmat(:,1) + pdmat(:,2)
            end if
          end if
          exit
        end if
      elseif ((abs(diis_error) < infos%control%conv) .and. (vshift /= 0.0_dp)) then
        ! Converged but need one more iteration with vshift=0
        write(IW,"(3x,64('-')/10x,'Performing a last SCF with zero VSHIFT.')")
        vshift_last_iter = .true.
      elseif (vshift_last_iter) then
        ! Only for ROHF case the final iteration with vshift=0 complete - exit loop
        call get_ab_initio_orbital(pfock(:,1), mo_a, mo_energy_a, qmat)
        exit
      end if

      !----------------------------------------------------------------------------
      ! Reset DIIS
      !----------------------------------------------------------------------------
      ! Vshift=0.0 and slow cases
      ! Check if DIIS reset is needed
      diis_reset_condition = (((iter/diis_reset) >= 1) .and. &
                              (modulo(iter,diis_reset) == 0) .and. &
                              (diis_error > infos%control%diis_reset_conv) .and. &
                              (infos%control%vshift == 0.0_dp) .and. &
                              (infos%control%soscf_type /= 1))

      if (diis_reset_condition) then
        ! Resetting DIIS for difficult cases
        write(IW,"(3x,64('-')/10x,'Resetting DIIS.')")
        call conv_res%get_fock(matrix=pfock(:,1:diis_nfocks), istat=stat)
        call conv%init(ldim=nbf, &
                       maxvec=maxdiis, &
                       subconvergers=[conv_cdiis], &
                       thresholds   =[ethr_cdiis_big], &
                       overlap=smat_full, &
                       overlap_sqrt=qmat, &
                       num_focks=diis_nfocks, &
                       verbose=infos%control%verbose)
        ! After resetting DIIS, we need to skip SD
        call conv%add_data(f=pfock(:,1:diis_nfocks), &
                           dens=pdmat(:,1:diis_nfocks), &
                           e=Etot)
        call conv%run(conv_res)
      end if

      !----------------------------------------------------------------------------
      ! Update Fock or Orbitals and Eigenvalues Based on Active Converger
      !----------------------------------------------------------------------------
      if (use_soscf .and. trim(conv_res%active_converger_name) == 'SOSCF') then
        ! SOSCF: Retrieve updated MOs and energies directly
        ! Note: Fock matrix is fixed in SOSCF;
        !       rebuilt in next iteration,
        !       Fock is not retrieved here.
        if (int2_driver%pe%rank == 0) then
          ! Retrieve updated Alpha Orbitals
          call conv_res%get_mo_a(mo_a, istat=stat)
          ! Retrieve updated Energies of Alpha Orbitals
          call conv_res%get_mo_e_a(mo_energy_a, istat=stat)
          if (scf_type == scf_uhf .and. nelec_b /= 0) then
            ! Retrieve updated Beta Orbitals and its Energies
            call conv_res%get_mo_b(mo_b, stat)
            call conv_res%get_mo_e_b(mo_energy_b, stat)
          elseif (scf_type == scf_rohf) then
            mo_b = mo_a
            mo_energy_b = mo_energy_a
          end if
          if (stat /= 0) then
            call show_message('Error retrieving SOSCF results', WITH_ABORT)
          end if
        end if
      else
        ! DIIS: Retrieve updated Fock directly
        ! Form the interpolated the Fock/Density matrix
        call conv_res%get_fock(matrix=pfock(:,1:diis_nfocks), istat=stat)
        if (int2_driver%pe%rank == 0) then
           ! Compute New Alpha Orbitals
           call get_ab_initio_orbital(pfock(:,1), mo_a, mo_energy_a, qmat)
           if (scf_type == scf_uhf .and. nelec_b /= 0) then
              ! Only UHF has beta orbitals.
              call get_ab_initio_orbital(pfock(:,2), mo_b, mo_energy_b, qmat)
           end if
        end if
      end if

      ! Broadcast updated orbitals to all processes
      call int2_driver%pe%bcast(mo_a, size(mo_a))
      call int2_driver%pe%bcast(mo_energy_a, size(mo_energy_a))
      if (scf_type == scf_uhf .and. nelec_b /= 0) then
        call int2_driver%pe%bcast(mo_b, size(mo_b))
        call int2_driver%pe%bcast(mo_energy_b, size(mo_energy_b))
      end if

      !----------------------------------------------------------------------------
      ! Calculate pFON Occupations (if enabled)
      !----------------------------------------------------------------------------
      if (do_pfon) then
        if (scf_type == scf_uhf) then
          call pfon%compute_occupations(mo_energy_a, mo_energy_b)
        else
          call pfon%compute_occupations(mo_energy_a)
        end if
      end if

      !----------------------------------------------------------------------------
      ! Apply MOM (Maximum Overlap Method) if enabled
      !----------------------------------------------------------------------------
      if (do_mom) then
        ! Check if MOM should be activated based on convergence
        if (diis_error < infos%control%mom_switch) then
          mom_active = .true.
        end if

        ! Apply MOM if active and not the first iteration
        if (mom_active .and. .not. initial_mom_iter) then
          ! Apply MOM for alpha spin channel
          call apply_mom(infos, mo_a_prev, mo_e_a_prev, &
                         mo_a, mo_energy_a, smat_full, nelec_a, &
                         "Alpha", work1, work2)

          ! Apply MOM for beta spin channel (UHF only)
          if (scf_type == scf_uhf .and. nelec_b > 0) then
            call apply_mom(infos, mo_b_prev, mo_e_b_prev, &
                           mo_b, mo_energy_b, smat_full, nelec_b, &
                           "Beta", work1, work2)
          end if
        end if

        ! Store current orbitals for next iteration
        mo_a_prev = mo_a
        mo_e_a_prev = mo_energy_a

        if (scf_type == scf_uhf) then
           mo_b_prev = mo_b
           mo_e_b_prev = mo_energy_b
        end if

        initial_mom_iter = .false.
      end if
      !----------------------------------------------------------------------------
      ! Apply XAS if enabled
      !----------------------------------------------------------------------------
      if (do_rstctmo) then
        call apply_mom(infos, mo_a_for_rstctmo, mo_energy_a_for_rstctmo, &
                       mo_a, mo_energy_a, smat_full, nelec_a, "Alpha", work1, work2)
      end if
      !----------------------------------------------------------------------------
      ! Build New Density Matrix from Updated Orbitals
      !----------------------------------------------------------------------------
      if (int2_driver%pe%rank == 0) then
        if (do_pfon) then
          ! pFON density build with fractional occupations
          select case(scf_type)
          case (scf_rhf)
            call pfon%build_density(pdmat(:,1), mo_a, work1, work2)
          case (scf_uhf)
            call pfon%build_density(pdmat(:,1), mo_a, work1, work2, pdmat(:,2), mo_b)
          case (scf_rohf)
            call pfon%build_density(pdmat(:,1), mo_a, work1, work2, pdmat(:,2), mo_b)
          end select
        else
          ! Standard density build with integer occupations
          call get_ab_initio_density(pdmat(:,1),mo_a,pdmat(:,2),mo_b,infos,basis)
        end if
      end if
      call int2_driver%pe%bcast(pdmat, size(pdmat))

      !----------------------------------------------------------------------------
      ! Check HOMO-LUMO Gap for Convergence Prediction
      !----------------------------------------------------------------------------
      if ((iter > 10)) then
        ! Calculate HOMO-LUMO gap
        select case (scf_type)
        case (scf_rhf)
          H_U_gap = mo_energy_a(nelec/2) - mo_energy_a(nelec/2-1)
        case (scf_uhf)
          H_U_gap = mo_energy_a(nelec_a+1) - mo_energy_a(nelec_a)
          if (nelec_b > 0) then
            H_U_gap = min(H_U_gap, &
                          mo_energy_b(nelec_b+1) - mo_energy_b(nelec_b))
          end if
        case (scf_rohf)
          H_U_gap = mo_energy_a(nelec_a+1) - mo_energy_a(nelec_a)
        end select

        if (H_U_gap < H_U_gap_crit .and. vshift>0) then
          ! Small gap detected, enable level shifting
          write(IW,"(3x,64('-')/10x,&
                   &'Small HOMO-LUMO gap detected (',&
                   &F8.5,' au). Apply level vshift=',F6.4)") H_U_gap, vshift
        end if
      end if

    ! End of Main SCF Iteration Loop
    end do

    !----------------------------------------------------------------------------
    ! Clean Convergence Accelerator (DIIS/SOSCF)
    !----------------------------------------------------------------------------
    call conv%clean()

    !==============================================================================
    ! Post-SCF Processing and Final Output
    !==============================================================================

    !----------------------------------------------------------------------------
    ! Report SCF Convergence Status
    !----------------------------------------------------------------------------
    if (iter > maxit) then
      write(IW,"(3x,64('-')/10x,'SCF is not converged ....')")
      infos%mol_energy%SCF_converged = .false.
    else
      write(IW,"(3x,64('-')/10x,'SCF convergence achieved ....')")
      infos%mol_energy%SCF_converged = .true.
    end if

    write(IW,"(/' Final ',A,' energy is',F20.10,' after',I4,' iterations'/)") trim(scf_name), etot, iter

    !----------------------------------------------------------------------------
    ! Print DFT-Specific Information (if DFT)
    !----------------------------------------------------------------------------
    if (is_dft) then
      write(IW,*)
      write(IW,"(' DFT: XC energy              = ',F20.10)") eexc
      write(IW,"(' DFT: total electron density = ',F20.10)") totele
      write(IW,"(' DFT: number of electrons    = ',I9,/)") nelec
    end if

    !----------------------------------------------------------------------------
    ! Broadcast Final MOs and Energies to All Processes
    !----------------------------------------------------------------------------
    call int2_driver%pe%bcast(pdmat, size(pdmat))
    call int2_driver%pe%bcast(mo_a, size(mo_a))
    call int2_driver%pe%bcast(mo_energy_a, size(mo_energy_a))
    if (scf_type == scf_uhf .and. nelec_b /= 0) then
        call int2_driver%pe%bcast(mo_b, size(mo_b))
        call int2_driver%pe%bcast(mo_energy_b, size(mo_energy_b))
    end if

    !----------------------------------------------------------------------------
    ! Save Final Fock and Density Matrices
    !----------------------------------------------------------------------------
    select case (scf_type)
    case (scf_rhf)
      fock_a = pfock(:,1)
      dmat_a = pdmat(:,1)
    case (scf_uhf)
      fock_a = pfock(:,1)
      fock_b = pfock(:,2)
      dmat_a = pdmat(:,1)
      dmat_b = pdmat(:,2)
    case (scf_rohf)
      fock_a = rohf_bak(:,1)
      fock_b = rohf_bak(:,2)
<<<<<<< HEAD
!      call mo_to_ao(fock_b, pfock(:,2), smat_full, mo_a_bk, nbf, nbf, work1, work2)
=======
!      call mo_to_ao(fock_b, pfock(:,2), smat_full, mo_a, nbf, nbf, work1, work2)
>>>>>>> fd1c7cdd
      dmat_a = pdmat(:,1) - pdmat(:,2)
      dmat_b = pdmat(:,2)
      mo_b = mo_a
      mo_energy_b = mo_energy_a

    end select

    !----------------------------------------------------------------------------
    ! Print Molecular Orbitals
    !----------------------------------------------------------------------------
    call print_mo_range(basis, infos, mostart=1, moend=nbf)

    !----------------------------------------------------------------------------
    ! Calculate Final Energy Components
    !----------------------------------------------------------------------------
    psinrm = 0.0_dp
    tkin = 0.0_dp
    do i = 1, diis_nfocks
      psinrm = psinrm + traceprod_sym_packed(pdmat(:,i),smat,nbf)/nelec
      tkin = tkin + traceprod_sym_packed(pdmat(:,i),tmat,nbf)
    end do

    ! Calculate energy components
    vne = ehf1 - tkin
    vee = etot - ehf1 - nenergy
    vnn = nenergy
    vtot = vne + vnn + vee
    virial = - vtot/tkin

    !----------------------------------------------------------------------------
    ! Print Final Energy Components
    !----------------------------------------------------------------------------
    call print_scf_energy(psinrm, ehf1, nenergy, etot, vee, vne, vnn, vtot, tkin, virial)

    !----------------------------------------------------------------------------
    ! Save Results to infos Structure
    !----------------------------------------------------------------------------
    infos%mol_energy%energy = etot
    infos%mol_energy%psinrm = psinrm
    infos%mol_energy%ehf1 = ehf1
    infos%mol_energy%vee = vee
    infos%mol_energy%nenergy = nenergy
    infos%mol_energy%vne = vne
    infos%mol_energy%vnn = vnn
    infos%mol_energy%vtot = vtot
    infos%mol_energy%tkin = tkin
    infos%mol_energy%virial = virial
    infos%mol_energy%energy = etot

    !----------------------------------------------------------------------------
    ! Clean Up Resources
    !----------------------------------------------------------------------------
    call int2_driver%clean()
    call measure_time(print_total=1, log_unit=IW)

    !----------------------------------------------------------------------------
    ! Clean up in the finalization section
    !----------------------------------------------------------------------------
    if (do_mom) then
       if (allocated(mo_a_prev))   deallocate(mo_a_prev)
       if (allocated(mo_e_a_prev)) deallocate(mo_e_a_prev)
       if (allocated(mo_b_prev))   deallocate(mo_b_prev)
       if (allocated(mo_e_b_prev)) deallocate(mo_e_b_prev)
    end if
  end subroutine scf_driver

  !> @brief Prints the final energy components of the SCF calculation.
  !> @detail Outputs a detailed breakdown of energy terms, including one-electron,
  !>         two-electron, nuclear repulsion, and total energies, as well as potential
  !>         (electron-electron, nucleus-electron, nucleus-nucleus, total) and
  !>         kinetic contributions, and the virial ratio.
  !> @param[in] psinrm Wavefunction normalization factor.
  !> @param[in] ehf1 One-electron energy.
  !> @param[in] enuclear Nuclear repulsion energy.
  !> @param[in] etot Total SCF energy.
  !> @param[in] vee Electron-electron potential energy.
  !> @param[in] vne Nucleus-electron potential energy.
  !> @param[in] vnn Nucleus-nucleus potential energy.
  !> @param[in] vtot Total potential energy.
  !> @param[in] tkin Kinetic energy.
  !> @param[in] virial Virial ratio (V/T).
  subroutine print_scf_energy(psinrm, ehf1, enuclear, etot, vee, vne, vnn, vtot, tkin, virial)
     use precision, only: dp
     use io_constants, only: iw
     implicit none
     real(kind=dp) :: psinrm, ehf1, enuclear, etot, vee, vne, vnn, vtot, tkin, virial

     write(IW,"(/10X,17('=')/10X,'Energy components'/10X,17('=')/)")
     write(IW,"('         Wavefunction normalization =',F19.10)") psinrm
     write(IW,*)
     write(IW,"('                One electron energy =',F19.10)") ehf1
     write(IW,"('                Two electron energy =',F19.10)") vee
     write(IW,"('           Nuclear repulsion energy =',F19.10)") enuclear
     write(IW,"(38X,18('-'))")
     write(IW,"('                       TOTAL energy =',F19.10)") etot
     write(IW,*)
     write(IW,"(' Electron-electron potential energy =',F19.10)") vee
     write(IW,"('  Nucleus-electron potential energy =',F19.10)") vne
     write(IW,"('   Nucleus-nucleus potential energy =',F19.10)") vnn
     write(IW,"(38X,18('-'))")
     write(IW,"('             TOTAL potential energy =',F19.10)") vtot
     write(IW,"('               TOTAL kinetic energy =',F19.10)") tkin
     write(IW,"('                 Virial ratio (V/T) =',F19.10)") virial
     write(IW,*)
  end subroutine print_scf_energy

  !> @In this implementation, we don’t need these parameters— they were added,
  !> @but they appear to be unnecessary right now.
  !> @brief Configures parameters for the Second-Order SCF (SOSCF) convergence accelerator.
  !> @detail Sets SOSCF-specific parameters.
  !> @author Konstantin Komarov, 2023
  !> @param[in] infos System information and control parameters.
  !> @param[inout] conv SCF convergence driver object.
  subroutine set_soscf_parametres(infos, conv)
    use types, only: information
    use scf_converger, only: scf_conv, soscf_converger

    type(information), target, intent(inout) :: infos
    type(scf_conv) :: conv

    integer :: i

    ! Through accessing the SOSCF converger set its parameters:
    do i = lbound(conv%sconv, 1), ubound(conv%sconv, 1)
      select type (sc => conv%sconv(i)%s)
        type is (soscf_converger)
          sc%level_shift = infos%control%soscf_lvl_shift
          sc%soscf_reset_mod = infos%control%soscf_reset_mod
      end select
    end do

  end subroutine set_soscf_parametres

  !> @brief Forms the ROHF Fock matrix in the MO basis using the Guest-Saunders method.
  !> @detail Transforms alpha and beta Fock matrices from the AO basis to the MO basis,
  !>         constructs the ROHF Fock matrix following the Guest-Saunders approach,
  !>         and optionally applies a level shift to virtual orbitals.
  !>         Reference: M. F. Guest, V. Saunders. Mol. Phys. 28, 819 (1974).
  !> @author Konstantin Komarov, 2023
  !> @param[inout] fock_a_ao Alpha Fock matrix in AO basis (triangular format).
  !> @param[inout] fock_b_ao Beta Fock matrix in AO basis (triangular format).
  !> @param[in] mo_a Alpha MO coefficients.
  !> @param[in] smat_full Full overlap matrix.
  !> @param[in] nocca Number of occupied alpha orbitals.
  !> @param[in] noccb Number of occupied beta orbitals.
  !> @param[in] nbf Number of basis functions.
  !> @param[in] vshift Level shift parameter for virtual orbitals.
  !> @param[inout] work1 Work array 1 (nbf x nbf).
  !> @param[inout] work2 Work array 2 (nbf x nbf).
  subroutine form_rohf_fock(fock_a_ao, fock_b_ao, &
                            mo_a, smat_full, &
                            nocca, noccb, nbf, vshift, &
                            work1, work2)
    use precision, only: dp
    use mathlib, only: orthogonal_transform_sym, &
                       orthogonal_transform2, &
                       unpack_matrix, &
                       pack_matrix

    implicit none

    real(kind=dp), intent(inout), dimension(:) :: fock_a_ao
    real(kind=dp), intent(inout), dimension(:) :: fock_b_ao
    real(kind=dp), intent(in), dimension(:,:) :: mo_a
    real(kind=dp), intent(in), dimension(:,:) :: smat_full
    real(kind=dp), intent(inout), dimension(:,:) :: work1
    real(kind=dp), intent(inout), dimension(:,:) :: work2
    integer, intent(in) :: nocca, noccb, nbf
    real(kind=dp), intent(in) :: vshift

    real(kind=dp), allocatable, dimension(:) :: fock_mo
    real(kind=dp), allocatable, dimension(:,:) :: &
          work_matrix, fock, fock_a, fock_b
    real(kind=dp) :: acc, aoo, avv, bcc, boo, bvv
    integer :: i, nbf_tri

    acc = 0.5_dp; aoo = 0.5_dp; avv = 0.5_dp
    bcc = 0.5_dp; boo = 0.5_dp; bvv = 0.5_dp
    nbf_tri = nbf * (nbf + 1) / 2

    ! Allocate full matrices
    allocate(work_matrix(nbf, nbf), &
             fock(nbf, nbf), &
             fock_mo(nbf_tri), &
             fock_a(nbf, nbf), &
             fock_b(nbf, nbf), &
             source=0.0_dp)

    ! Transform alpha and beta Fock matrices to MO basis
    call orthogonal_transform_sym(nbf, nbf, fock_a_ao, mo_a, nbf, fock_mo)
    fock_a_ao(:nbf_tri) = fock_mo(:nbf_tri)

    call orthogonal_transform_sym(nbf, nbf, fock_b_ao, mo_a, nbf, fock_mo)
    fock_b_ao(:nbf_tri) = fock_mo(:nbf_tri)

    ! Unpack triangular matrices to full matrices
    call unpack_matrix(fock_a_ao, fock_a)
    call unpack_matrix(fock_b_ao, fock_b)

    ! Construct ROHF Fock matrix in MO basis using Guest-Saunders method
    associate ( na => nocca &
              , nb => noccb &
      )
      fock(1:nb, 1:nb) = acc * fock_a(1:nb, 1:nb) &
                       + bcc * fock_b(1:nb, 1:nb)
      fock(nb+1:na, nb+1:na) = aoo * fock_a(nb+1:na, nb+1:na) &
                             + boo * fock_b(nb+1:na, nb+1:na)
      fock(na+1:nbf, na+1:nbf) = avv * fock_a(na+1:nbf, na+1:nbf) &
                               + bvv * fock_b(na+1:nbf, na+1:nbf)
      fock(1:nb, nb+1:na) = fock_b(1:nb, nb+1:na)
      fock(nb+1:na, 1:nb) = fock_b(nb+1:na, 1:nb)
      fock(1:nb, na+1:nbf) = 0.5_dp * (fock_a(1:nb, na+1:nbf) &
                                     + fock_b(1:nb, na+1:nbf))
      fock(na+1:nbf, 1:nb) = 0.5_dp * (fock_a(na+1:nbf, 1:nb) &
                                     + fock_b(na+1:nbf, 1:nb))
      fock(nb+1:na, na+1:nbf) = fock_a(nb+1:na, na+1:nbf)
      fock(na+1:nbf, nb+1:na) = fock_a(na+1:nbf, nb+1:na)

      ! Apply Vshift to the diagonal
      do i = nb+1, na
        fock(i,i) = fock(i,i) + vshift * 0.5_dp
      end do
      do i = na+1, nbf
        fock(i,i) = fock(i,i) + vshift
      end do
    end associate

    ! Back-transform ROHF Fock matrix to AO basis
    call dsymm('l', 'u', nbf, nbf, &
               1.0_dp, smat_full, nbf, &
                       mo_a, nbf, &
               0.0_dp, work1, nbf)
    call orthogonal_transform2('t', nbf, nbf, work1, nbf, fock, nbf, &
                               work_matrix, nbf, work2)
    call pack_matrix(work_matrix, fock_a_ao)

    deallocate(work_matrix, fock, fock_mo, fock_a, fock_b)

  end subroutine form_rohf_fock

  !> @brief Back-transforms a symmetric operator from the MO basis to the AO basis.
  !> @detail Computes the transformation Fao = S * V * Fmo * (S * V)^T,
  !>         where V are the MO coefficients and S is the overlap matrix,
  !>         typically used for converting the Fock matrix or similar
  !>         operators from MO to AO representation.
  !> @param[out] Fao Operator in AO basis (triangular format).
  !> @param[in] Fmo Operator in MO basis (triangular format).
  !> @param[in] smat_full Full overlap matrix in AO basis.
  !> @param[in] v MO coefficients.
  !> @param[in] nmo Number of molecular orbitals.
  !> @param[in] nbf Number of basis functions.
  !> @param[inout] sv Work array for S * V.
  !> @param[inout] work Work array for intermediate calculations.
  subroutine mo_to_ao(fao, fmo, smat_full, v, nmo, nbf, sv, work)
    use precision, only: dp
    use mathlib, only: pack_matrix, unpack_matrix
    use oqp_linalg

    implicit none

    real(kind=dp), intent(out) :: fao(:)
    real(kind=dp), intent(in) :: fmo(:)
    real(kind=dp), intent(in) :: smat_full(:,:)
    real(kind=dp), intent(in) :: v(*)
    real(kind=dp), intent(in) :: sv(*), work(*)
    integer, intent(in) :: nmo, nbf

    integer :: nbf2
    real(kind=dp), allocatable :: ftmp(:,:)

    allocate(ftmp(nbf,nbf))

    call unpack_matrix(fmo, ftmp)

    ! compute S*V
    call dsymm('l', 'u', nbf, nmo, &
               1.0_dp, smat_full, nbf, &
                       v,  nbf, &
               0.0_dp, sv, nbf)

    ! compute (S * V) * Fmo
    call dsymm('r', 'u', nbf, nmo, &
               1.0d0, ftmp, nbf, &
                      sv,  nbf, &
               0.0d0, work, nbf)

    ! compute ((S * V) * Fmo) * (S * V)^T
    call dgemm('n', 't', nbf, nbf, nmo, &
               1.0d0, work, nbf, &
                      sv, nbf, &
               0.0d0, ftmp, nbf)

    nbf2 = nbf*(nbf+1)/2
    call pack_matrix(ftmp, fao(:nbf2))

    deallocate(ftmp)

  end subroutine mo_to_ao

  !> @brief Computes the two-electron part (Coulomb and exchange) of the Fock matrix.
  !> @detail Forms the Coulomb (J) and exchange (K) contributions to the Fock matrix
  !>         using two-electron integrals,
  !>         with optional scaling of the exchange term for hybrid DFT methods.
  !> @param[in] basis Basis set information.
  !> @param[in] d Density matrices (triangular format).
  !> @param[inout] f Fock matrices to be updated (triangular format).
  !> @param[in] scalefactor Optional scaling factor for exchange (default = 1.0).
  !> @param[inout] infos System information.
  subroutine fock_jk(basis, d, f, scalefactor, infos)
    use precision, only: dp
    use io_constants, only: iw
    use util, only: measure_time
    use basis_tools, only: basis_set
    use types, only: information
    use int2_compute, only: int2_compute_t, int2_fock_data_t, &
                            int2_rhf_data_t, int2_urohf_data_t

    implicit none

    type(basis_set), intent(in) :: basis
    type(information), intent(inout) :: infos
    real(kind=dp), optional, intent(in) :: scalefactor

    integer :: i, ii, nf, nschwz
    real(kind=dp) :: scalef
    real(kind=dp), target, intent(in) :: d(:,:)
    real(kind=dp), intent(inout) :: f(:,:)

    type(int2_compute_t) :: int2_driver
    class(int2_fock_data_t), allocatable :: int2_data

    ! Initial Settings
    scalef = 1.0d0
    if (present(scalefactor)) scalef = scalefactor

    call measure_time(print_total=1, log_unit=IW)

    write(IW,"(/3x,'Form Two-Electron J and K Fock')")

    ! Initialize ERI calculations
    call int2_driver%init(basis, infos)
    call int2_driver%set_screening()
    int2_data = int2_rhf_data_t(nfocks=1, d=d, scale_exchange=scalefactor)

    call flush(IW)

    ! Constructing two electron Fock matrix
    call int2_driver%run(int2_data)
    nschwz = int2_driver%skipped

    ! Scaling (everything except diagonal is halved)
    f =  0.5 * int2_data%f(:,:,1)

    do nf = 1, ubound(f,2)
      ii = 0
      do i = 1, basis%nbf
         ii = ii + i
         f(ii,nf) = 2*f(ii,nf)
      end do
    end do

    call int2_driver%clean()

  end subroutine fock_jk
  subroutine rohf_fix(Mo, E, D, S, na, l0, nbf)!, num_swaps)
!! In/Out:
!!   Mo(nbf,nbf) : MO coefficients (columns are MOs) — columns swapped in place
!!   E(nbf)      : orbital energies — elements swapped in place (1..l0 used)
!!
!! In:
!!   D(nbf,nbf)  : AO density (symmetric)
!!   S(nbf,nbf)  : AO overlap (symmetric)
!!   na          : number of occupied orbitals expected first
!!   l0          : number of orbitals in this ROHF block to check (<= nbf)
!!
!! Out:
!!   num_swaps   : total column swaps performed
     use mathlib, only: unpack_matrix
     implicit none
     real(dp), intent(inout) :: Mo(:,:)
     real(dp), intent(inout) :: E(:)
     real(dp), intent(in)    :: D(:)
     real(dp), intent(in)    :: S(:,:)
     integer,  intent(in)    :: na, l0, nbf
     integer   :: num_swaps

     integer :: i, j, itiny, ibig
     real(dp), allocatable :: WS(:,:), T(:,:), wrk(:), den(:,:)
     real(dp) :: tiny, big, tmp
     logical  :: need_swap

     if (na == 0 .or. na == l0) then
       num_swaps = 0
       return
     end if

     allocate(den(nbf, nbf), WS(nbf, l0), T(nbf, l0), wrk(l0))
     call unpack_matrix(D, den, nbf, 'U')

     call dgemm('N','N', nbf, l0, nbf, 1.0_dp, S,  nbf, Mo, nbf, 0.0_dp, WS, nbf)

     call dgemm('N','N', nbf, l0, nbf, 1.0_dp, den,  nbf, WS, nbf, 0.0_dp, T,  nbf)

     do i = 1, l0
       wrk(i) = dot_product(WS(:,i), T(:,i))
     end do
     num_swaps = 0
     do
       itiny = minloc(wrk(1:na), dim=1)
       tiny  = wrk(itiny)
       ibig  = maxloc(wrk(na+1:l0), dim=1) + na
       big   = wrk(ibig)

       need_swap = (itiny > 0) .and. (ibig > 0) .and. (tiny < big)
       if ( need_swap) then
       Mo(:, [itiny, ibig]) = Mo(:, [ibig, itiny])
       E([itiny, ibig])    = E([ibig, itiny])
       wrk([itiny, ibig])  = wrk([ibig, itiny])

       num_swaps = num_swaps + 1
       else
         exit
       endif
     end do

     deallocate(WS, T, wrk)
   end subroutine rohf_fix
end module scf<|MERGE_RESOLUTION|>--- conflicted
+++ resolved
@@ -950,7 +950,6 @@
             exit
           end if
         else
-<<<<<<< HEAD
           if (vshift_last_iter) vshift = 0.0_dp
           if (use_soscf) then
              if(scf_type == scf_rohf) then
@@ -975,15 +974,6 @@
                 call rohf_fix(mo_a, mo_energy_a, pdmat(:,1), smat_full, nelec_a, nbf, nbf)
               if (delta_dens_b>0.1) &
                 call rohf_fix(mo_b, mo_energy_b, pdmat(:,2), smat_full, nelec_b, nelec_a, nbf)
-=======
-          if (use_soscf) then 
-            call get_ab_initio_orbital(pfock(:,1), mo_a, mo_energy_a, qmat)
-            if (scf_type == scf_uhf) & 
-               call get_ab_initio_orbital(pfock(:,2), mo_b, mo_energy_b, qmat)
-            call get_ab_initio_density(pdmat(:,1),mo_a,pdmat(:,2),mo_b,infos,basis)
-            if (scf_type == scf_rohf) then
-              mo_b = mo_a
->>>>>>> fd1c7cdd
               pdmat(:,1) = pdmat(:,1) + pdmat(:,2)
             end if
           end if
@@ -1237,11 +1227,7 @@
     case (scf_rohf)
       fock_a = rohf_bak(:,1)
       fock_b = rohf_bak(:,2)
-<<<<<<< HEAD
-!      call mo_to_ao(fock_b, pfock(:,2), smat_full, mo_a_bk, nbf, nbf, work1, work2)
-=======
 !      call mo_to_ao(fock_b, pfock(:,2), smat_full, mo_a, nbf, nbf, work1, work2)
->>>>>>> fd1c7cdd
       dmat_a = pdmat(:,1) - pdmat(:,2)
       dmat_b = pdmat(:,2)
       mo_b = mo_a
